--- conflicted
+++ resolved
@@ -18,13 +18,13 @@
 #include "hw/m25_flash.h"
 #include "hw/stm_flash.h"
 
-int main(void) {
+int main(void)
+{
 
   led_setup();
   led_on(LED_GREEN);
   led_on(LED_RED);
 
-<<<<<<< HEAD
   /* Setup and hold the FPGA PROGRAM_B line low so that the FPGA does not
    * contest the flash SPI bus */
   RCC_AHB1ENR |= RCC_AHB1ENR_IOPCEN;
@@ -32,14 +32,9 @@
   gpio_clear(GPIOC, GPIO12);
 
   swift_nap_setup();
-  debug_setup();
+  debug_setup(1);
   m25_setup();
   stm_flash_callbacks_setup();
-=======
-  swift_nap_setup();
-  debug_setup(1);
-  m25_setup();
->>>>>>> dac95d89
 
   for (u32 i = 0; i < 600000; i++)
     __asm__("nop");
