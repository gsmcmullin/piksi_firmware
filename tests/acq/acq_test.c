/*
 * Copyright (C) 2011-2014 Swift Navigation Inc.
 * Contact: Fergus Noble <fergus@swift-nav.com>
 *
 * This source is subject to the license found in the file 'LICENSE' which must
 * be be distributed together with this source. All other rights reserved.
 *
 * THIS CODE AND INFORMATION IS PROVIDED "AS IS" WITHOUT WARRANTY OF ANY KIND,
 * EITHER EXPRESSED OR IMPLIED, INCLUDING BUT NOT LIMITED TO THE IMPLIED
 * WARRANTIES OF MERCHANTABILITY AND/OR FITNESS FOR A PARTICULAR PURPOSE.
 */

#include <stdio.h>

#include "init.h"
#include "main.h"
#include "sbp.h"
#include "acq.h"
#include "board/leds.h"
#include "board/m25_flash.h"
#include "board/nap/acq_channel.h"
#include "board/nap/nap_common.h"

/** Send results of an acquisition to the host.
 *
 * \param sv  PRN (0-31) of the acquisition
 * \param snr Signal to noise ratio of best point from acquisition.
 * \param cp  Code phase of best point.
 * \param cf  Carrier frequency of best point.
 */
void acq_send_result(u8 sv, float snr, float cp, float cf)
{
  typedef struct __attribute__((packed)) {
    u8 sv;     /* SV searched for. */
    float snr; /* SNR of best point. */
    float cp;  /* Code phase of best point. */
    float cf;  /* Carr freq of best point. */
    corr_t bc; /* Correlations of best point. */
    u32 mc;    /* Mean correlation. */
  } acq_result_msg_t;

  acq_result_msg_t acq_result_msg;

  acq_result_msg.sv = sv;
  acq_result_msg.snr = snr;
  acq_result_msg.cp = cp;
  acq_result_msg.cf = cf;
  //acq_result_msg.bc = bc;
  acq_result_msg.bc.I = 0; /* Currently unused. */
  acq_result_msg.bc.Q = 0; /* Currently unused. */
  acq_result_msg.mc = 0;   /* Currently unused. */

  /*
   * Use 0xA0 as acq_result message, don't define in sbp_messages.h as we
   * don't need an official message for it.
   */
  while (sbp_send_msg(0xA0, sizeof(acq_result_msg_t), (u8 *)&acq_result_msg)) ;
}

int main(void)
{
<<<<<<< HEAD
  init();
=======

  init(1);
>>>>>>> fada18c1

  for (u32 i=0; i<100000; i++)
    __asm__("NOP");

  printf("\n\nFirmware info - git: " GIT_VERSION ", built: " __DATE__ " " __TIME__ "\n\r");
  printf("--- ACQ TEST ---\n\r");

  float code_phase;
  float carrier_freq;
  float snr;
  corr_t best_corr;
  u32 mean_corr;

  u8 prn = 0;
  while (1) {
    acq_schedule_load(nap_timing_count() + 1000);
    while(!(acq_get_load_done()));

    nap_acq_code_wr_blocking(prn);
    acq_start(prn, 0, 1023, -7000, 7000, 300);
    while(!(acq_get_done()));

    acq_get_results(&code_phase, &carrier_freq, &snr);
<<<<<<< HEAD
    best_corr = acq_get_best_corr();
    mean_corr = acq_get_mean_corr();
    acq_send_result(prn, snr, code_phase, carrier_freq, best_corr, mean_corr);

    printf("PRN %2u - CP: %7.2f, CF: % 7.1f, SNR: %5.2f, Max I: %6d, Max Q: %6d, Mean Corr: %5d", prn+1, code_phase, carrier_freq, snr, (unsigned int)best_corr.I, (unsigned int)best_corr.Q, (unsigned int)mean_corr);
=======
    acq_send_result(prn, snr, code_phase, carrier_freq);

    printf("PRN %2u - CP: %7.2f, CF: % 7.1f, SNR: %5.2f", prn+1, code_phase, carrier_freq, snr);
>>>>>>> fada18c1
    if (snr > 25.0)
      printf("   :D\n");
    else
      printf("\n");
    led_toggle(LED_GREEN);
    led_toggle(LED_RED);

    if (prn == 31) {
      prn = 0;
    } else {
      prn++;
    }

    sbp_process_messages();
  }

  printf("DONE!\n");
  led_on(LED_GREEN);
  led_off(LED_RED);
  while (1);

	return 0;
}
<|MERGE_RESOLUTION|>--- conflicted
+++ resolved
@@ -19,7 +19,6 @@
 #include "board/leds.h"
 #include "board/m25_flash.h"
 #include "board/nap/acq_channel.h"
-#include "board/nap/nap_common.h"
 
 /** Send results of an acquisition to the host.
  *
@@ -59,15 +58,8 @@
 
 int main(void)
 {
-<<<<<<< HEAD
-  init();
-=======
 
   init(1);
->>>>>>> fada18c1
-
-  for (u32 i=0; i<100000; i++)
-    __asm__("NOP");
 
   printf("\n\nFirmware info - git: " GIT_VERSION ", built: " __DATE__ " " __TIME__ "\n\r");
   printf("--- ACQ TEST ---\n\r");
@@ -75,8 +67,6 @@
   float code_phase;
   float carrier_freq;
   float snr;
-  corr_t best_corr;
-  u32 mean_corr;
 
   u8 prn = 0;
   while (1) {
@@ -88,17 +78,9 @@
     while(!(acq_get_done()));
 
     acq_get_results(&code_phase, &carrier_freq, &snr);
-<<<<<<< HEAD
-    best_corr = acq_get_best_corr();
-    mean_corr = acq_get_mean_corr();
-    acq_send_result(prn, snr, code_phase, carrier_freq, best_corr, mean_corr);
-
-    printf("PRN %2u - CP: %7.2f, CF: % 7.1f, SNR: %5.2f, Max I: %6d, Max Q: %6d, Mean Corr: %5d", prn+1, code_phase, carrier_freq, snr, (unsigned int)best_corr.I, (unsigned int)best_corr.Q, (unsigned int)mean_corr);
-=======
     acq_send_result(prn, snr, code_phase, carrier_freq);
 
     printf("PRN %2u - CP: %7.2f, CF: % 7.1f, SNR: %5.2f", prn+1, code_phase, carrier_freq, snr);
->>>>>>> fada18c1
     if (snr > 25.0)
       printf("   :D\n");
     else
