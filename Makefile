SWIFTNAV_ROOT := $(shell pwd)
MAKEFLAGS += SWIFTNAV_ROOT=$(SWIFTNAV_ROOT)

# Be silent per default, but 'make V=1' will show all compiler calls.
ifneq ($(V),1)
Q := @
# Do not print "Entering directory ...".
MAKEFLAGS += --no-print-directory
endif

ifndef PRN
	MAKEFLAGS += $(warning PRN not defined, using default PRN (22) for tests, specify the PRN with 'make PRN=22')PRN=22
else
	MAKEFLAGS += PRN=$(PRN)
endif

<<<<<<< HEAD
.PHONY: all tests firmware bootloader docs libswiftnav

all: libswiftnav firmware bootloader tests
=======
.PHONY: all tests firmware bootloader docs

all: firmware bootloader tests
>>>>>>> dac95d89

firmware:
	@printf "BUILD   src\n"; \
	$(MAKE) -C src $(MAKEFLAGS)

bootloader:
	@printf "BUILD   bootloader\n"; \
	$(MAKE) -C bootloader $(MAKEFLAGS)

<<<<<<< HEAD
tests: libswiftnav
=======
tests:
>>>>>>> dac95d89
	$(Q)for i in tests/*; do \
		if [ -d $$i ]; then \
			printf "BUILD   $$i\n"; \
			$(MAKE) -C $$i $(MAKEFLAGS) || exit $?; \
		fi; \
	done

clean:
	@printf "CLEAN   src\n"; \
	$(MAKE) -C bootloader $(MAKEFLAGS) clean
	@printf "CLEAN   bootloader\n"; \
	$(MAKE) -C src $(MAKEFLAGS) clean
	$(Q)for i in tests/*; do \
		if [ -d $$i ]; then \
			printf "CLEAN   $$i\n"; \
			$(MAKE) -C $$i $(MAKEFLAGS) clean || exit $?; \
		fi; \
	done

docs:
	$(MAKE) -C docs/diagrams
	doxygen docs/Doxyfile
<|MERGE_RESOLUTION|>--- conflicted
+++ resolved
@@ -14,15 +14,9 @@
 	MAKEFLAGS += PRN=$(PRN)
 endif
 
-<<<<<<< HEAD
-.PHONY: all tests firmware bootloader docs libswiftnav
-
-all: libswiftnav firmware bootloader tests
-=======
 .PHONY: all tests firmware bootloader docs
 
 all: firmware bootloader tests
->>>>>>> dac95d89
 
 firmware:
 	@printf "BUILD   src\n"; \
@@ -32,11 +26,7 @@
 	@printf "BUILD   bootloader\n"; \
 	$(MAKE) -C bootloader $(MAKEFLAGS)
 
-<<<<<<< HEAD
-tests: libswiftnav
-=======
 tests:
->>>>>>> dac95d89
 	$(Q)for i in tests/*; do \
 		if [ -d $$i ]; then \
 			printf "BUILD   $$i\n"; \
