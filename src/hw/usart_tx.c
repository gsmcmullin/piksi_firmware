/*
 * Copyright (C) 2012 Henry Hallam <henry@swift-nav.com>
 * Copyright (C) 2012 Fergus Noble <fergusnoble@gmail.com>
 *
 * This program is free software: you can redistribute it and/or modify
 * it under the terms of the GNU General Public License as published by
 * the Free Software Foundation, either version 3 of the License, or
 * (at your option) any later version.
 *
 * This program is distributed in the hope that it will be useful,
 * but WITHOUT ANY WARRANTY; without even the implied warranty of
 * MERCHANTABILITY or FITNESS FOR A PARTICULAR PURPOSE.  See the
 * GNU General Public License for more details.
 *
 * You should have received a copy of the GNU General Public License
 * along with this program.  If not, see <http://www.gnu.org/licenses/>.
 */

#include <string.h>

#include <libopencm3/stm32/f4/gpio.h>
#include <libopencm3/stm32/f4/rcc.h>
#include <libopencm3/cm3/nvic.h>
#include <libopencm3/stm32/f4/usart.h>
#include <libopencm3/stm32/f4/dma.h>

#include "../error.h"
#include "usart.h"

<<<<<<< HEAD
static u8 buff[USART_TX_BUFFER_LEN];
static u32 rd = 0;
static u32 wr = 0;
static u32 xfer_len = 0;

/** Setup the USART for transmission with DMA. This function sets up the DMA
 * controller and additional USART parameters for DMA transmission. The USART
 * must first be configured using \ref usart_setup_common. */
void usart_tx_dma_setup(void) {
  /* Set up the USART6 TX DMA and interrupts. */
=======
/** Setup the USART for transmission with DMA.
 * This function sets up the DMA controller and additional USART parameters for
 * DMA transmit. The USART must already be configured for normal operation.
 *
 * \param s The USART DMA state structure.
 * \oaram usart The USART base address.
 * \param dma The DMA controller base address.
 * \param stream The DMA stream number to use.
 * \param channel The DMA channel to use. The stream and channel must
 *                correspond to a USART RX channel.
 */
void usart_tx_dma_setup(usart_tx_dma_state* s, u32 usart,
                        u32 dma, u8 stream, u8 channel)
{
  s->dma = dma;
  s->usart = usart;
  s->stream = stream;
  s->channel = channel;
>>>>>>> dac95d89

  /* Enable clock to DMA peripheral. */
  if (dma == DMA1)
    RCC_AHB1ENR |= RCC_AHB1ENR_DMA1EN;
  else if (dma == DMA2)
    RCC_AHB1ENR |= RCC_AHB1ENR_DMA2EN;

  /* Enable TX DMA on the USART. */
  usart_enable_tx_dma(usart);

  /* Make sure stream is disabled to start. */
<<<<<<< HEAD
  DMA2_S7CR &= ~DMA_SxCR_EN;

  /* Supposed to wait until enable bit reads '0' before we write to registers */
  while (DMA2_S7CR & DMA_SxCR_EN) {
    __asm__("nop");
  }

  /* Configure the DMA controller. */
  DMA2_S7CR = 0;
              /* Error interrupts. */
  DMA2_S7CR = DMA_SxCR_DMEIE | DMA_SxCR_TEIE |
              /* Transfer complete interrupt. */
              DMA_SxCR_TCIE |
              DMA_SxCR_DIR_MEM_TO_PERIPHERAL |
              /* Increment the memory address after each transfer. */
              DMA_SxCR_MINC |
              /* 4 bytes written to the FIFO from memory at a time */
              DMA_SxCR_MBURST_INCR4 |
              /* 8 bit transfers to USART peripheral. */
              DMA_SxCR_PSIZE_8BIT |
              /* and from memory. */
              DMA_SxCR_MSIZE_8BIT |
              /* TODO: what priority level is necessary? */
              /* Very high priority. */
              DMA_SxCR_PL_VERY_HIGH |
              /* The channel selects which request line will trigger a
               * transfer. In this case, channel 5 = UART6_TX
               * (see CD00225773.pdf Table 23). */
              DMA_SxCR_CHSEL(5);

  /* For now, don't transfer any number of datas (will be set in the initiating
   * function). */
  DMA2_S7NDTR = 0;

  DMA2_S7PAR = &USART6_DR; /* DMA into the USART6 data register. */
  DMA2_S7M0AR = buff;      /* from the buff. */
=======
  DMA_SCR(dma, stream) &= ~DMA_SxCR_EN;

  /* Configure the DMA controller. */
  DMA_SCR(dma, stream) = 0;
  DMA_SCR(dma, stream) =
    /* Error interrupts. */
    DMA_SxCR_DMEIE | DMA_SxCR_TEIE |
    /* Transfer complete interrupt. */
    DMA_SxCR_TCIE |
    DMA_SxCR_DIR_MEM_TO_PERIPHERAL |
    /* Increment the memory address after each transfer. */
    DMA_SxCR_MINC |
    /* 4 bytes written to the FIFO from memory at a time */
    DMA_SxCR_MBURST_INCR4 |
    /* 8 bit transfers from USART peripheral. */
    DMA_SxCR_PSIZE_8BIT |
    /* and to memory. */
    DMA_SxCR_MSIZE_8BIT |
    /* TODO: what priority level is necessary? */
    /* Very high priority. */
    DMA_SxCR_PL_VERY_HIGH |
    /* The channel selects which request line will trigger a transfer.
     * (see CD00225773.pdf Table 23). */
    DMA_SxCR_CHSEL(channel);

  /* For now, don't transfer any number of datas
   * (will be set in the initiating function). */
  DMA_SNDTR(dma, stream) = 0;

  /* DMA into the USART data register... */
  DMA_SPAR(dma, stream) = &USART_DR(usart);
  /* ...from the TX buffer. */
  DMA_SM0AR(dma, stream) = s->buff;
>>>>>>> dac95d89

  /* TODO: Investigate more about the best FIFO settings. */
  DMA_SFCR(dma, stream) =
    DMA_SxFCR_DMDIS |         /* Enable DMA stream FIFO. */
    DMA_SxFCR_FTH_2_4_FULL |  /* Trigger level 2/4 full. */
    DMA_SxFCR_FEIE;           /* Enable FIFO error interrupt. */

  s->wr = s->rd = 0;  /* Buffer is empty to begin with. */

  /* Enable DMA interrupts for this stream with the NVIC. */
  if (dma == DMA1)
    nvic_enable_irq(dma_irq_lookup[0][stream]);
  else if (dma == DMA2)
    nvic_enable_irq(dma_irq_lookup[1][stream]);
}

void usart_tx_dma_disable(usart_tx_dma_state* s)
{
  /* Disable DMA stream interrupts with the NVIC. */
  if (s->dma == DMA1)
    nvic_disable_irq(dma_irq_lookup[0][s->stream]);
  else if (s->dma == DMA2)
    nvic_disable_irq(dma_irq_lookup[1][s->stream]);

  /* Disable DMA stream. */
  DMA_SCR(s->dma, s->stream) &= ~DMA_SxCR_EN;
  while (DMA_SCR(s->dma, s->stream) & DMA_SxCR_EN);

  /* Disable RX DMA on the USART. */
  usart_disable_tx_dma(s->usart);
}

<<<<<<< HEAD
void usart_tx_dma_disable(void) {
  /* Disable DMA2 Stream 7 (TX) interrupts with the NVIC. */
  nvic_disable_irq(NVIC_DMA2_STREAM7_IRQ);
  /* Disable the stream. */
  DMA2_S7CR &= ~DMA_SxCR_EN;
  while (DMA2_S7CR & DMA_SxCR_EN)
    __asm__("nop");
  /* Disable TX DMA on the USART. */
  usart_disable_tx_dma(USART6);
}

/** Calculate the space left in the TX buffer.
 *
=======
/** Calculate the space left in the USART DMA TX buffer.
 * \param s The USART DMA state structure.
>>>>>>> dac95d89
 * \return The number of bytes that may be safely written to the buffer.
 */
u32 usart_tx_n_free(usart_tx_dma_state* s)
{
  /* The calculation for the number of bytes in the buffer depends on whether
   * or not the write pointer has wrapped around the end of the buffer. */
  if (s->wr >= s->rd)
    return USART_TX_BUFFER_LEN - 1 - (s->wr - s->rd);
  else
    return (s->rd - s->wr) - 1;
}

/** Helper function that schedules a new transfer with the DMA controller if
 * needed.
 * \param s The USART DMA state structure.
 * */
static void dma_schedule(usart_tx_dma_state* s) {
  /* TODO: We shouldn't have to check for this now that we are called
   * atomically but leaving it in for now just in case. */
  if (DMA_SCR(s->dma, s->stream) & DMA_SxCR_EN)
    speaking_death("DMA TX scheduled while DMA channel running");

  DMA_SM0AR(s->dma, s->stream) = &(s->buff[s->rd]);

  /* Save the transfer length so we can increment the read index after the
   * transfer is finished. */
  if (s->rd < s->wr) {
    /* DMA up until write pointer. */
    s->xfer_len = s->wr - s->rd;
  } else {
    /* DMA up until the end of the buffer. */
    s->xfer_len = USART_TX_BUFFER_LEN - s->rd;
  }

  /* Set the number of datas in the DMA controller. */
  DMA_SNDTR(s->dma, s->stream) = s->xfer_len;

  /* Clear USART_TC flag */
  USART_SR(s->usart) &= ~USART_SR_TC;

  /* Enable DMA stream to start transfer. */
  DMA_SCR(s->dma, s->stream) |= DMA_SxCR_EN;
}

/** USART TX DMA interrupt service routine.
 * Should be called from the relevant DMA stream ISR.
 * \param s The USART DMA state structure.
 */
void usart_tx_dma_isr(usart_tx_dma_state* s)
{
  if (dma_get_interrupt_flag(s->dma, s->stream,
                             DMA_ISR_TEIF | DMA_ISR_DMEIF)) {
    /* TODO: Handle error interrupts! */
    speaking_death("DMA TX error interrupt");
  }

  if (dma_get_interrupt_flag(s->dma, s->stream, DMA_ISR_TCIF)) {
    /* Interrupt is Transmit Complete. */

    /* Clear the DMA transmit complete and half complete interrupt flags. */
    dma_clear_interrupt_flags(s->dma, s->stream, DMA_ISR_HTIF | DMA_ISR_TCIF);

    /* Now that the transfer has finished we can increment the read index. */
    s->rd = (s->rd + s->xfer_len) % USART_TX_BUFFER_LEN;

    if (s->wr != s->rd) {
      /* Buffer not empty. */
      dma_schedule(s);
    }
  }

  if (dma_get_interrupt_flag(s->dma, s->stream, DMA_ISR_FEIF)) {
    /* Clear FIFO error flag */
<<<<<<< HEAD
    DMA2_HIFCR = DMA_HIFCR_CFEIF7;
  } else {
    /* TODO: Handle error interrupts! */
    speaking_death("DMA TX error interrupt");
=======
    dma_clear_interrupt_flags(s->dma, s->stream, DMA_ISR_HTIF | DMA_ISR_FEIF);
    s->feif_isrs++;
>>>>>>> dac95d89
  }
}

/** Write out data over the USART using DMA.
 * Note that this function is not reentrant and does not guard against DMA IRQs
 * running at the same time which will also cause spurious behaviours. Ensure
 * that the calling function prevents this from happening.
 *
 * \param s The USART DMA state structure.
 * \param data A pointer to the data to write out.
 * \param len  The number of bytes to write.
 * \return The number of bytes that will be written, may be less than len.
 */
u32 usart_write_dma(usart_tx_dma_state* s, u8 data[], u32 len)
{
  /* If there is no data to write, just return. */
  if (len == 0) return 0;

  /* Check if the write would cause a buffer overflow, if so only write up to
   * the end of the buffer. */
  u32 n_free = usart_tx_n_free(s);
  if (len > n_free)
    len = n_free;

  u32 old_wr = s->wr;
  s->wr = (s->wr + len) % USART_TX_BUFFER_LEN;

  if (old_wr + len <= USART_TX_BUFFER_LEN) {
    memcpy(&(s->buff[old_wr]), data, len);
  } else {
    /* Deal with case where write wraps the buffer. */
    memcpy(&(s->buff[old_wr]), &data[0], USART_TX_BUFFER_LEN - old_wr);
    memcpy(&(s->buff[0]), &data[USART_TX_BUFFER_LEN-old_wr],
           len - (USART_TX_BUFFER_LEN - old_wr));
  }

  /* Check if there is a DMA transfer either in progress or waiting for its
   * interrupt to be serviced. Its very important to also check the interrupt
   * flag as EN will be cleared when the transfer finishes but we really need
   * to make sure the ISR has been run to finish up the bookkeeping for the
   * transfer. Also, make sure that this is done atomically without a DMA
   * interrupt squeezing in there. */
  if (!((DMA_SCR(s->dma, s->stream) & DMA_SxCR_EN) ||
        dma_get_interrupt_flag(s->dma, s->stream, DMA_ISR_TCIF)))
    dma_schedule(s);

  return len;
}
<|MERGE_RESOLUTION|>--- conflicted
+++ resolved
@@ -27,18 +27,6 @@
 #include "../error.h"
 #include "usart.h"
 
-<<<<<<< HEAD
-static u8 buff[USART_TX_BUFFER_LEN];
-static u32 rd = 0;
-static u32 wr = 0;
-static u32 xfer_len = 0;
-
-/** Setup the USART for transmission with DMA. This function sets up the DMA
- * controller and additional USART parameters for DMA transmission. The USART
- * must first be configured using \ref usart_setup_common. */
-void usart_tx_dma_setup(void) {
-  /* Set up the USART6 TX DMA and interrupts. */
-=======
 /** Setup the USART for transmission with DMA.
  * This function sets up the DMA controller and additional USART parameters for
  * DMA transmit. The USART must already be configured for normal operation.
@@ -57,7 +45,6 @@
   s->usart = usart;
   s->stream = stream;
   s->channel = channel;
->>>>>>> dac95d89
 
   /* Enable clock to DMA peripheral. */
   if (dma == DMA1)
@@ -69,44 +56,6 @@
   usart_enable_tx_dma(usart);
 
   /* Make sure stream is disabled to start. */
-<<<<<<< HEAD
-  DMA2_S7CR &= ~DMA_SxCR_EN;
-
-  /* Supposed to wait until enable bit reads '0' before we write to registers */
-  while (DMA2_S7CR & DMA_SxCR_EN) {
-    __asm__("nop");
-  }
-
-  /* Configure the DMA controller. */
-  DMA2_S7CR = 0;
-              /* Error interrupts. */
-  DMA2_S7CR = DMA_SxCR_DMEIE | DMA_SxCR_TEIE |
-              /* Transfer complete interrupt. */
-              DMA_SxCR_TCIE |
-              DMA_SxCR_DIR_MEM_TO_PERIPHERAL |
-              /* Increment the memory address after each transfer. */
-              DMA_SxCR_MINC |
-              /* 4 bytes written to the FIFO from memory at a time */
-              DMA_SxCR_MBURST_INCR4 |
-              /* 8 bit transfers to USART peripheral. */
-              DMA_SxCR_PSIZE_8BIT |
-              /* and from memory. */
-              DMA_SxCR_MSIZE_8BIT |
-              /* TODO: what priority level is necessary? */
-              /* Very high priority. */
-              DMA_SxCR_PL_VERY_HIGH |
-              /* The channel selects which request line will trigger a
-               * transfer. In this case, channel 5 = UART6_TX
-               * (see CD00225773.pdf Table 23). */
-              DMA_SxCR_CHSEL(5);
-
-  /* For now, don't transfer any number of datas (will be set in the initiating
-   * function). */
-  DMA2_S7NDTR = 0;
-
-  DMA2_S7PAR = &USART6_DR; /* DMA into the USART6 data register. */
-  DMA2_S7M0AR = buff;      /* from the buff. */
-=======
   DMA_SCR(dma, stream) &= ~DMA_SxCR_EN;
 
   /* Configure the DMA controller. */
@@ -140,7 +89,6 @@
   DMA_SPAR(dma, stream) = &USART_DR(usart);
   /* ...from the TX buffer. */
   DMA_SM0AR(dma, stream) = s->buff;
->>>>>>> dac95d89
 
   /* TODO: Investigate more about the best FIFO settings. */
   DMA_SFCR(dma, stream) =
@@ -173,24 +121,8 @@
   usart_disable_tx_dma(s->usart);
 }
 
-<<<<<<< HEAD
-void usart_tx_dma_disable(void) {
-  /* Disable DMA2 Stream 7 (TX) interrupts with the NVIC. */
-  nvic_disable_irq(NVIC_DMA2_STREAM7_IRQ);
-  /* Disable the stream. */
-  DMA2_S7CR &= ~DMA_SxCR_EN;
-  while (DMA2_S7CR & DMA_SxCR_EN)
-    __asm__("nop");
-  /* Disable TX DMA on the USART. */
-  usart_disable_tx_dma(USART6);
-}
-
-/** Calculate the space left in the TX buffer.
- *
-=======
 /** Calculate the space left in the USART DMA TX buffer.
  * \param s The USART DMA state structure.
->>>>>>> dac95d89
  * \return The number of bytes that may be safely written to the buffer.
  */
 u32 usart_tx_n_free(usart_tx_dma_state* s)
@@ -264,15 +196,8 @@
 
   if (dma_get_interrupt_flag(s->dma, s->stream, DMA_ISR_FEIF)) {
     /* Clear FIFO error flag */
-<<<<<<< HEAD
-    DMA2_HIFCR = DMA_HIFCR_CFEIF7;
-  } else {
-    /* TODO: Handle error interrupts! */
-    speaking_death("DMA TX error interrupt");
-=======
     dma_clear_interrupt_flags(s->dma, s->stream, DMA_ISR_HTIF | DMA_ISR_FEIF);
     s->feif_isrs++;
->>>>>>> dac95d89
   }
 }
 
