--- conflicted
+++ resolved
@@ -39,14 +39,7 @@
 /* Initialiser actually not needed, static array inits to zero
  * and TRACKING_DISABLED = 0.
  */
-<<<<<<< HEAD
 tracking_channel_t tracking_channel[MAX_TRACK_N_CHANNELS];
-=======
-/* Assuming we will never have a greater number of tracking channels than 12 
- * We have to declare the number here as the number of tracking channels in
- * the FPGA is read at runtime. */
-tracking_channel_t tracking_channel[12];
->>>>>>> dac95d89
 
 /** Calculate the future code phase after N samples.
  * Calculate the expected code phase in N samples time with carrier aiding.
@@ -277,9 +270,6 @@
   /* Calculate SNR from I and Q filtered magnitudes. */
   return (float)(tracking_channel[channel].I_filter >> I_FILTER_COEFF) / \
                 (tracking_channel[channel].Q_filter >> Q_FILTER_COEFF);
-<<<<<<< HEAD
-}
-=======
 }
 
 void tracking_send_state() {
@@ -294,4 +284,3 @@
   }
   debug_send_msg(MSG_TRACKING_STATE, sizeof(states), (u8*)states);
 }
->>>>>>> dac95d89
