--- conflicted
+++ resolved
@@ -108,17 +108,9 @@
   tracking_channel[channel].snr_above_threshold_count = 0;
   tracking_channel[channel].snr_below_threshold_count = 0;
 
-<<<<<<< HEAD
   aided_tl_init(&(tracking_channel[channel].tl_state), 1e3,
-               code_phase_rate-1.023e6, 1, 0.7, 1,
-               carrier_freq);
-=======
-  simple_tl_init(
-    &(tracking_channel[channel].tl_state),
-    code_phase_rate-1.023e6, 1, 0.7, 1,
-    carrier_freq, 25, 0.7, 1
-  );
->>>>>>> 1ef6fb47
+                code_phase_rate-1.023e6, 1, 0.7, 1,
+                carrier_freq);
 
   tracking_channel[channel].I_filter = 0;
   tracking_channel[channel].Q_filter = 0;
@@ -241,15 +233,10 @@
       /* TODO: Make this more elegant. */
       correlation_t cs2[3];
       for (u32 i = 0; i < 3; i++) {
-        cs2[i].I = cs[2-i].I / (chan->corr_sample_count / 16368.);
-        cs2[i].Q = cs[2-i].Q / (chan->corr_sample_count / 16368.);
-      }
-<<<<<<< HEAD
+        cs2[i].I = cs[2-i].I;
+        cs2[i].Q = cs[2-i].Q;
+      }
       aided_tl_update(&(chan->tl_state), cs2);
-=======
-      simple_tl_update(&(chan->tl_state), cs2,
-                       (float)chan->corr_sample_count / SAMPLE_FREQ);
->>>>>>> 1ef6fb47
       chan->carrier_freq = chan->tl_state.carr_freq;
       chan->code_phase_rate = chan->tl_state.code_freq + 1.023e6;
 
@@ -263,38 +250,13 @@
         * NAP_TRACK_CARRIER_FREQ_UNITS_PER_HZ;
 
 
-      if (chan->TOW_ms > 0) {
-        if (channel == 0) {
-          DO_EVERY(10,
-              printf("I:\t%ld\t%ld\t%ld\n", cs[0].I, cs[1].I, cs[2].I);
-              printf("Q:\t%ld\t%ld\t%ld\n", cs[0].Q, cs[1].Q, cs[2].Q);
-          );
-        }
-        if (channel == 0) {
-          DO_ONLY(10,
-              printf("count: %lu\n", chan->corr_sample_count);
-          );
-        }
-        nap_track_update_wr_blocking(
-          channel,
-          chan->carrier_freq_fp,
-          chan->code_phase_rate_fp,
-          n_rollovers-1, 0
-        );
-      } else {
-        if (channel == 0) {
-          DO_EVERY(200,
-              printf("I:\t%ld\t%ld\t%ld\n", cs[0].I, cs[1].I, cs[2].I);
-              printf("Q:\t%ld\t%ld\t%ld\n", cs[0].Q, cs[1].Q, cs[2].Q);
-          );
-        }
-        nap_track_update_wr_blocking(
-          channel,
-          chan->carrier_freq_fp,
-          chan->code_phase_rate_fp,
-          0, 0
-        );
-      }
+      nap_track_update_wr_blocking(
+        channel,
+        chan->carrier_freq_fp,
+        chan->code_phase_rate_fp,
+        0, 0
+      );
+
       break;
     }
     case TRACKING_DISABLED:
