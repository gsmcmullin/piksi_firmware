--- conflicted
+++ resolved
@@ -547,15 +547,10 @@
     if (num_sats < nap_track_n_channels) {
       for (u8 i = num_sats; i < nap_track_n_channels; i++) {
         states[i].state = TRACKING_DISABLED;
-<<<<<<< HEAD
-        states[i].sid   = 0;
-        states[i].cn0   = -1;
-=======
         states[i].sid.constellation = 0;
         states[i].sid.band = 0;
         states[i].sid.sat = 0;
         states[i].cn0 = -1;
->>>>>>> a835335c
       }
     }
 
@@ -563,11 +558,7 @@
 
     for (u8 i=0; i<nap_track_n_channels; i++) {
       states[i].state = tracking_channel[i].state;
-<<<<<<< HEAD
-      states[i].sid = tracking_channel[i].prn; /* TODO prn -> sid */
-=======
       states[i].sid = sid_to_sbp(tracking_channel[i].sid);
->>>>>>> a835335c
       if (tracking_channel[i].state == TRACKING_RUNNING)
         states[i].cn0 = tracking_channel[i].cn0;
       else
