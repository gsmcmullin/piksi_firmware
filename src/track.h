--- conflicted
+++ resolved
@@ -66,14 +66,10 @@
   nav_msg_t nav_msg;
 } tracking_channel_t;
 
-<<<<<<< HEAD
-extern tracking_channel_t tracking_channel[MAX_TRACK_N_CHANNELS];
-=======
 /* Assuming we will never have a greater number of tracking channels than 12 
  * We have to declare the number here as the number of tracking channels in
  * the FPGA is read at runtime. */
 extern tracking_channel_t tracking_channel[12];
->>>>>>> dac95d89
 
 float propagate_code_phase(float code_phase, float carrier_freq, u32 n_samples);
 void tracking_channel_init(u8 channel, u8 prn, float carrier_freq, u32 start_sample_count);
