--- conflicted
+++ resolved
@@ -23,10 +23,7 @@
 #include <libswiftnav/track.h>
 
 #include "board/nap/nap_common.h"
-<<<<<<< HEAD
-=======
 #include "board/nap/track_channel.h"
->>>>>>> fb946aee
 
 /** \addtogroup track
  * \{ */
