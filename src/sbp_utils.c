/*
 * Copyright (C) 2014 Swift Navigation Inc.
 * Contact: Fergus Noble <fergus@swift-nav.com>
 *
 * This source is subject to the license found in the file 'LICENSE' which must
 * be be distributed together with this source. All other rights reserved.
 *
 * THIS CODE AND INFORMATION IS PROVIDED "AS IS" WITHOUT WARRANTY OF ANY KIND,
 * EITHER EXPRESSED OR IMPLIED, INCLUDING BUT NOT LIMITED TO THE IMPLIED
 * WARRANTIES OF MERCHANTABILITY AND/OR FITNESS FOR A PARTICULAR PURPOSE.
 */

#include <string.h>
#include <stdlib.h>
#include <limits.h>
#include <math.h>

#include <libswiftnav/constants.h>
#include <libswiftnav/logging.h>

#include "chdebug.h"
#include "sbp_utils.h"

/** \addtogroup sbp
 * \{ */

/** \defgroup sbp_utils SBP Utils
 * Convert to and from SBP message types and other useful functions.
 * \{ */

sbp_gnss_signal_t sid_to_sbp(const gnss_signal_t from)
{
  sbp_gnss_signal_t ret = {
    .constellation = from.constellation,
    .band = from.band,
    .sat = from.sat,
  };
  return ret;
}

gnss_signal_t sid_from_sbp(const sbp_gnss_signal_t from)
{
  gnss_signal_t ret = {
    .constellation = from.constellation,
    .band = from.band,
    .sat = from.sat,
  };
  return ret;
}

void sbp_make_gps_time(msg_gps_time_t *t_out, const gps_time_t *t_in, u8 flags)
{
  t_out->wn = t_in->wn;
  t_out->tow = round(t_in->tow * 1e3);
  t_out->ns = round((t_in->tow - t_out->tow*1e-3) * 1e9);
  t_out->flags = flags;
}

void sbp_make_pos_llh(msg_pos_llh_t *pos_llh, const gnss_solution *soln, u8 flags)
{
  pos_llh->tow = round(soln->time.tow * 1e3);
  pos_llh->lat = soln->pos_llh[0] * R2D;
  pos_llh->lon = soln->pos_llh[1] * R2D;
  pos_llh->height = soln->pos_llh[2];
  /* TODO: fill in accuracy fields. */
  pos_llh->h_accuracy = 0;
  pos_llh->v_accuracy = 0;
  pos_llh->n_sats = soln->n_used;
  pos_llh->flags = flags;
}

void sbp_make_pos_llh_vect(msg_pos_llh_t *pos_llh, const double llh[3],
                           const gps_time_t *gps_t, u8 n_used, u8 flags)
{
  pos_llh->tow = round(gps_t->tow * 1e3);
  pos_llh->lat = llh[0] * R2D;
  pos_llh->lon = llh[1] * R2D;
  pos_llh->height = llh[2];
  /* TODO: fill in accuracy field. */
  pos_llh->h_accuracy = 0;
  pos_llh->v_accuracy = 0;
  pos_llh->n_sats = n_used;
  pos_llh->flags = flags;
}

void sbp_make_pos_ecef(msg_pos_ecef_t *pos_ecef, const gnss_solution *soln, u8 flags)
{
  pos_ecef->tow = round(soln->time.tow * 1e3);
  pos_ecef->x = soln->pos_ecef[0];
  pos_ecef->y = soln->pos_ecef[1];
  pos_ecef->z = soln->pos_ecef[2];
  /* TODO: fill in accuracy field. */
  pos_ecef->accuracy = 0;
  pos_ecef->n_sats = soln->n_used;
  pos_ecef->flags = flags;
}

void sbp_make_pos_ecef_vect(msg_pos_ecef_t *pos_ecef, const double ecef[3],
                            const gps_time_t *gps_t, u8 n_used, u8 flags)
{
  pos_ecef->tow = round(gps_t->tow * 1e3);
  pos_ecef->x = ecef[0];
  pos_ecef->y = ecef[1];
  pos_ecef->z = ecef[2];
  /* TODO: fill in accuracy field. */
  pos_ecef->accuracy = 0;
  pos_ecef->n_sats = n_used;
  pos_ecef->flags = flags;
}

void sbp_make_vel_ned(msg_vel_ned_t *vel_ned, const gnss_solution *soln, u8 flags)
{
  vel_ned->tow = round(soln->time.tow * 1e3);
  vel_ned->n = round(soln->vel_ned[0] * 1e3);
  vel_ned->e = round(soln->vel_ned[1] * 1e3);
  vel_ned->d = round(soln->vel_ned[2] * 1e3);
  /* TODO: fill in accuracy fields. */
  vel_ned->h_accuracy = 0;
  vel_ned->v_accuracy = 0;
  vel_ned->n_sats = soln->n_used;
  vel_ned->flags = flags;
}

void sbp_make_vel_ecef(msg_vel_ecef_t *vel_ecef, const gnss_solution *soln, u8 flags)
{
  vel_ecef->tow = round(soln->time.tow * 1e3);
  vel_ecef->x = round(soln->vel_ecef[0] * 1e3);
  vel_ecef->y = round(soln->vel_ecef[1] * 1e3);
  vel_ecef->z = round(soln->vel_ecef[2] * 1e3);
  /* TODO: fill in accuracy field. */
  vel_ecef->accuracy = 0;
  vel_ecef->n_sats = soln->n_used;
  vel_ecef->flags = flags;
}

void sbp_make_dops(msg_dops_t *dops_out, const dops_t *dops_in, const gps_time_t *t)
{
  dops_out->tow = round(t->tow * 1e3);
  dops_out->pdop = round(dops_in->pdop * 100);
  dops_out->gdop = round(dops_in->gdop * 100);
  dops_out->tdop = round(dops_in->tdop * 100);
  dops_out->hdop = round(dops_in->hdop * 100);
  dops_out->vdop = round(dops_in->vdop * 100);
}

void sbp_make_baseline_ecef(msg_baseline_ecef_t *baseline_ecef, const gps_time_t *t,
                            u8 n_sats, const double b_ecef[3], u8 flags) {
  baseline_ecef->tow = round(t->tow * 1e3);
  baseline_ecef->x = round(1e3 * b_ecef[0]);
  baseline_ecef->y = round(1e3 * b_ecef[1]);
  baseline_ecef->z = round(1e3 * b_ecef[2]);
  baseline_ecef->accuracy = 0;
  baseline_ecef->n_sats = n_sats;
  baseline_ecef->flags = flags;
}

void sbp_make_baseline_ned(msg_baseline_ned_t *baseline_ned, const gps_time_t *t,
                           u8 n_sats, const double b_ned[3], u8 flags) {
  baseline_ned->tow = round(t->tow * 1e3);
  baseline_ned->n = round(1e3 * b_ned[0]);
  baseline_ned->e = round(1e3 * b_ned[1]);
  baseline_ned->d = round(1e3 * b_ned[2]);
  baseline_ned->h_accuracy = 0;
  baseline_ned->v_accuracy = 0;
  baseline_ned->n_sats = n_sats;
  baseline_ned->flags = flags;
}

void sbp_make_heading(msg_baseline_heading_t *baseline_heading, const gps_time_t *t, 
                      const double heading, u8 n_sats, u8 flags) {
    baseline_heading->tow = round(t->tow * 1e3);
    baseline_heading->heading = (u32)round(heading * 1e3);
    baseline_heading->n_sats = n_sats;
    baseline_heading->flags = flags;
}

void unpack_obs_header(const observation_header_t *msg, gps_time_t* t, u8* total, u8* count)
{
  t->tow = ((double)msg->t.tow) / MSG_OBS_TOW_MULTIPLIER;
  t->wn  = msg->t.wn;
  *total = (msg->n_obs >> MSG_OBS_HEADER_SEQ_SHIFT);
  *count = (msg->n_obs & MSG_OBS_HEADER_SEQ_MASK);
}

void pack_obs_header(const gps_time_t *t, u8 total, u8 count, observation_header_t *msg)
{
  msg->t.tow = (u32)round(t->tow * MSG_OBS_TOW_MULTIPLIER);
  msg->t.wn  = t->wn;
  msg->n_obs = ((total << MSG_OBS_HEADER_SEQ_SHIFT) |
                 (count & MSG_OBS_HEADER_SEQ_MASK));
}

void unpack_obs_content(const packed_obs_content_t *msg, double *P, double *L,
                        double *snr, u16 *lock_counter, gnss_signal_t *sid)
{
  *P   = ((double)msg->P) / MSG_OBS_P_MULTIPLIER;
  *L   = ((double)msg->L.i) + (((double)msg->L.f) / MSG_OSB_LF_MULTIPLIER);
  *snr = ((double)msg->cn0) / MSG_OBS_SNR_MULTIPLIER;
  *lock_counter = ((u16)msg->lock);
<<<<<<< HEAD
  *prn = msg->sid & 0x1F; /* TODO: prn -> sid */
=======
  *sid = sid_from_sbp(msg->sid);
>>>>>>> a835335c
}

/** Pack GPS observables into a `msg_obs_content_t` struct.
 * For use in constructing a `MSG_NEW_OBS` SBP message.
 *
 * \param P Pseudorange in meters
 * \param L Carrier phase in cycles
 * \param snr Signal-to-noise ratio
 * \param lock_counter Lock counter is an arbitrary integer that should change
 *                     if the carrier phase ambiguity is ever reset
 * \param sid Signal ID
 * \param msg Pointer to a `msg_obs_content_t` struct to fill out
 * \return `0` on success or `-1` on an overflow error
 */
s8 pack_obs_content(double P, double L, double snr, u16 lock_counter,
                    gnss_signal_t sid, packed_obs_content_t *msg)
{

  s64 P_fp = llround(P * MSG_OBS_P_MULTIPLIER);
  if (P < 0 || P_fp > UINT32_MAX) {
    log_error("observation message packing: P integer overflow (%f)", P);
    return -1;
  }

  msg->P = (u32)P_fp;

  double Li = floor(L);
  if (Li < INT32_MIN || Li > INT32_MAX) {
    log_error("observation message packing: L integer overflow (%f)", L);
    return -1;
  }

  double Lf = L - Li;

  msg->L.i = (s32) Li;
  msg->L.f = (u8) (Lf * MSG_OSB_LF_MULTIPLIER);

  s32 snr_fp = lround(snr * MSG_OBS_SNR_MULTIPLIER);
  if (snr < 0 || snr_fp > UINT8_MAX) {
    log_error("observation message packing: SNR integer overflow (%f)", snr);
    return -1;
  }

  msg->cn0 = (u8)snr_fp;

  msg->lock = lock_counter;

<<<<<<< HEAD
  msg->sid = prn; /* TODO prn -> sid */
=======
  msg->sid = sid_to_sbp(sid);
>>>>>>> a835335c

  return 0;
}

void unpack_ephemeris(const msg_ephemeris_t *msg, ephemeris_t *e)
{
   e->tgd       =  msg->tgd;
   e->crs       =  msg->c_rs;
   e->crc       =  msg->c_rc;
   e->cuc       =  msg->c_uc;
   e->cus       =  msg->c_us;
   e->cic       =  msg->c_ic;
   e->cis       =  msg->c_is;
   e->dn        =  msg->dn;
   e->m0        =  msg->m0;
   e->ecc       =  msg->ecc;
   e->sqrta     =  msg->sqrta;
   e->omega0    =  msg->omega0;
   e->omegadot  =  msg->omegadot;
   e->w         =  msg->w;
   e->inc       =  msg->inc;
   e->inc_dot   =  msg->inc_dot;
   e->af0       =  msg->af0;
   e->af1       =  msg->af1;
   e->af2       =  msg->af2;
   e->toe.tow   =  msg->toe_tow;
   e->toe.wn    =  msg->toe_wn;
   e->toc.tow   =  msg->toc_tow;
   e->toc.wn    =  msg->toe_wn;
   e->valid     =  msg->valid;
   e->healthy   =  msg->healthy;
<<<<<<< HEAD
   e->prn       =  msg->sid & 0x1F; /* TODO prn -> sid */
=======
   e->sid       =  sid_from_sbp(msg->sid);
>>>>>>> a835335c
   e->iode      =  msg->iode;
}

void pack_ephemeris(const ephemeris_t *e, msg_ephemeris_t *msg)
{
  gps_time_t toe = e->toe;
  gps_time_t toc = e->toc;
  msg->tgd       = e->tgd;
  msg->c_rs      = e->crs;
  msg->c_rc      = e->crc;
  msg->c_uc      = e->cuc;
  msg->c_us      = e->cus;
  msg->c_ic      = e->cic;
  msg->c_is      = e->cis;
  msg->dn        = e->dn;
  msg->m0        = e->m0;
  msg->ecc       = e->ecc;
  msg->sqrta     = e->sqrta;
  msg->omega0    = e->omega0;
  msg->omegadot  = e->omegadot;
  msg->w         = e->w;
  msg->inc       = e->inc;
  msg->inc_dot   = e->inc_dot;
  msg->af0       = e->af0;
  msg->af1       = e->af1;
  msg->af2       = e->af2;
  msg->toe_tow   = toe.tow;
  msg->toe_wn    = toe.wn;
  msg->toc_tow   = toc.tow;
  msg->toe_wn    = toc.wn;
  msg->valid     = e->valid;
  msg->healthy   = e->healthy;
<<<<<<< HEAD
  msg->sid       = e->prn; /* TODO: prn -> sid */
=======
  msg->sid       = sid_to_sbp(e->sid);
>>>>>>> a835335c
  msg->iode      = e->iode;
}

/** \} */
/** \} */<|MERGE_RESOLUTION|>--- conflicted
+++ resolved
@@ -197,11 +197,8 @@
   *L   = ((double)msg->L.i) + (((double)msg->L.f) / MSG_OSB_LF_MULTIPLIER);
   *snr = ((double)msg->cn0) / MSG_OBS_SNR_MULTIPLIER;
   *lock_counter = ((u16)msg->lock);
-<<<<<<< HEAD
-  *prn = msg->sid & 0x1F; /* TODO: prn -> sid */
-=======
   *sid = sid_from_sbp(msg->sid);
->>>>>>> a835335c
+  sid->sat &= 0x1F;
 }
 
 /** Pack GPS observables into a `msg_obs_content_t` struct.
@@ -249,11 +246,7 @@
 
   msg->lock = lock_counter;
 
-<<<<<<< HEAD
-  msg->sid = prn; /* TODO prn -> sid */
-=======
   msg->sid = sid_to_sbp(sid);
->>>>>>> a835335c
 
   return 0;
 }
@@ -285,11 +278,8 @@
    e->toc.wn    =  msg->toe_wn;
    e->valid     =  msg->valid;
    e->healthy   =  msg->healthy;
-<<<<<<< HEAD
-   e->prn       =  msg->sid & 0x1F; /* TODO prn -> sid */
-=======
    e->sid       =  sid_from_sbp(msg->sid);
->>>>>>> a835335c
+   e->sid.sat  &=  0x1F;
    e->iode      =  msg->iode;
 }
 
@@ -322,11 +312,7 @@
   msg->toe_wn    = toc.wn;
   msg->valid     = e->valid;
   msg->healthy   = e->healthy;
-<<<<<<< HEAD
-  msg->sid       = e->prn; /* TODO: prn -> sid */
-=======
   msg->sid       = sid_to_sbp(e->sid);
->>>>>>> a835335c
   msg->iode      = e->iode;
 }
 
