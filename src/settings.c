--- conflicted
+++ resolved
@@ -29,11 +29,7 @@
   },
   .uarta_usart = {
     .mode         = SBP,
-<<<<<<< HEAD
     .baud_rate    = 57600,
-=======
-    .baud_rate    = USART_DEFAULT_BAUD_TTL,
->>>>>>> a9979bc5
     .message_mask = 0x40,
   },
   .uartb_usart = {
