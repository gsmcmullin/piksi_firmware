--- conflicted
+++ resolved
@@ -30,11 +30,7 @@
 void cw_start_callback(u8 msg[])
 {
   cw_start_msg_t* start_msg = (cw_start_msg_t*)msg;
-<<<<<<< HEAD
-  cw_start(start_msg->cf_min, start_msg->cf_max, start_msg->cf_step);
-=======
   cw_start(start_msg->freq_min, start_msg->freq_max, start_msg->freq_step);
->>>>>>> 1372ea04
 }
 
 /** Register CW callbacks */
@@ -99,15 +95,9 @@
    * the range to the nearest multiple of the step size to make sure
    * we cover at least the specified range.
    */
-<<<<<<< HEAD
-  cw_state.cf_step = ceil(cf_bin_width*CW_CARRIER_FREQ_UNITS_PER_HZ);
-  cw_state.cf_min = cf_min*CW_CARRIER_FREQ_UNITS_PER_HZ;
-  cw_state.cf_max = cf_max*CW_CARRIER_FREQ_UNITS_PER_HZ;
-=======
   cw_state.freq_step = ceil(freq_bin_width*CW_FREQ_UNITS_PER_HZ);
   cw_state.freq_min = freq_min*CW_FREQ_UNITS_PER_HZ;
   cw_state.freq_max = freq_max*CW_FREQ_UNITS_PER_HZ;
->>>>>>> 1372ea04
 
   /* Initialise our cw state struct. */
   cw_state.state = CW_RUNNING;
@@ -153,23 +143,6 @@
       cw_state.count++;
 
       /*
-<<<<<<< HEAD
-       * Write the next pipelined CW carrier frequency to NAP's CW channel. If
-       * this is one of the final two interrupts to be serviced, write to set
-       * the CW's channel INIT register disable bit.
-       */
-      cw_state.carrier_freq += cw_state.cf_step;
-			if (cw_state.carrier_freq >= (cw_state.cf_max + cw_state.cf_step)) {
-        /* 2nd disable write. Transition state. */
-        cw_disable_blocking();
-        cw_state.state = CW_RUNNING_DONE;
-			} else if (cw_state.carrier_freq >= cw_state.cf_max) {
-        /* 1st disable write */
-        cw_disable_blocking();
-			} else {
-        /* Write next pipelined CW carrier frequency */
-        cw_write_init_blocking(cw_state.carrier_freq + cw_state.cf_step);
-=======
        * Write the next pipelined CW frequency to NAP's CW channel. If
        * this is one of the final two interrupts to be serviced, write to set
        * the CW's channel INIT register disable bit.
@@ -185,7 +158,6 @@
 			} else {
         /* Write next pipelined CW frequency */
         cw_write_init_blocking(cw_state.freq + cw_state.freq_step);
->>>>>>> 1372ea04
 			}
 
       break;
