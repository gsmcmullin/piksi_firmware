/*
 * Copyright (C) 2013-2014 Swift Navigation Inc.
 * Contact: Fergus Noble <fergus@swift-nav.com>
 *
 * This source is subject to the license found in the file 'LICENSE' which must
 * be be distributed together with this source. All other rights reserved.
 *
 * THIS CODE AND INFORMATION IS PROVIDED "AS IS" WITHOUT WARRANTY OF ANY KIND,
 * EITHER EXPRESSED OR IMPLIED, INCLUDING BUT NOT LIMITED TO THE IMPLIED
 * WARRANTIES OF MERCHANTABILITY AND/OR FITNESS FOR A PARTICULAR PURPOSE.
 */

#include <libopencm3/stm32/f4/flash.h>
#include <libopencm3/stm32/f4/rcc.h>
#include <libopencm3/cm3/scb.h>

#include "board/leds.h"
#include "board/m25_flash.h"
#include "peripherals/stm_flash.h"
#include "board/nap/nap_common.h"
#include "sbp.h"
#include "flash_callbacks.h"

/** Clock settings for 130.944 MHz from 16.368 MHz HSE. */
const clock_scale_t hse_16_368MHz_in_130_944MHz_out_3v3 =
{
  .pllm           = 16,
  .plln           = 256,
  .pllp           = 2,
  .pllq           = 6,
  .hpre           = RCC_CFGR_HPRE_DIV_NONE,
  .ppre1          = RCC_CFGR_PPRE_DIV_4,
  .ppre2          = RCC_CFGR_PPRE_DIV_4,
  .flash_config   = FLASH_ACR_ICE | FLASH_ACR_DCE | FLASH_ACR_LATENCY_3WS,
  .apb1_frequency = 32736000,
  .apb2_frequency = 32736000,
};

<<<<<<< HEAD
/** Reset the device back into the bootloader. */
void reset_callback(u8 buff[] __attribute__((unused)))
{
  /* Ensure all outstanding memory accesses including buffered writes are
   * completed before reset. */
=======
/** Resets the device back into the bootloader. */
void reset_callback(u8 buff[] __attribute__((unused)))
{
  /* Ensure all outstanding memory accesses including buffered writes are
   * completed before reset.
   */
>>>>>>> fada18c1
  __asm__("DSB;");
  /* Keep priority group unchanged. */
  SCB_AIRCR = SCB_AIRCR_VECTKEY |
              SCB_AIRCR_PRIGROUP_MASK |
              SCB_AIRCR_SYSRESETREQ;
  __asm__("DSB;");
  /* Wait until reset. */
  while(1);
}

/** Register the reset_callback. */
void reset_callback_register()
{
  static msg_callbacks_node_t reset_node;

  sbp_register_callback(
    MSG_RESET,
    &reset_callback,
    &reset_node
  );
}

<<<<<<< HEAD
void init(void)
=======
void init(u8 check_fpga_auth)
>>>>>>> fada18c1
{
  /* Delay on start-up as some programmers reset the STM twice. */
  for (u32 i = 0; i < 600000; i++)
    __asm__("nop");

  led_setup();

  nap_setup(check_fpga_auth);

  sbp_setup(1);

  reset_callback_register();

<<<<<<< HEAD
  m25_register_callbacks();
=======
  flash_callbacks_register();
>>>>>>> fada18c1

  stm_unique_id_callback_register();
}

/** Our own basic implementation of sbrk().
 * This overrides the version provided by newlib/libnosys which now checks that
 * the heap_end pointer doesn't grow pass the stack pointer. Thats great except
 * on the STM32F4 we are putting our stack in the CCM memory region which has
 * an address lower than the main RAM region (where the heap is) causing the
 * default sbrk() to always return ENOMEM.
 *
 * \todo Re-implement stack pointer checking taking into account our memory
 *       layout.
 */
void *_sbrk (int incr)
{
  extern char   end; /* Set by linker.  */
  static char * heap_end;
  char *        prev_heap_end;

  if (heap_end == 0)
    heap_end = & end;

  prev_heap_end = heap_end;

  heap_end += incr;

  return (void *)prev_heap_end;
}
<|MERGE_RESOLUTION|>--- conflicted
+++ resolved
@@ -36,20 +36,12 @@
   .apb2_frequency = 32736000,
 };
 
-<<<<<<< HEAD
-/** Reset the device back into the bootloader. */
-void reset_callback(u8 buff[] __attribute__((unused)))
-{
-  /* Ensure all outstanding memory accesses including buffered writes are
-   * completed before reset. */
-=======
 /** Resets the device back into the bootloader. */
 void reset_callback(u8 buff[] __attribute__((unused)))
 {
   /* Ensure all outstanding memory accesses including buffered writes are
    * completed before reset.
    */
->>>>>>> fada18c1
   __asm__("DSB;");
   /* Keep priority group unchanged. */
   SCB_AIRCR = SCB_AIRCR_VECTKEY |
@@ -72,11 +64,7 @@
   );
 }
 
-<<<<<<< HEAD
-void init(void)
-=======
 void init(u8 check_fpga_auth)
->>>>>>> fada18c1
 {
   /* Delay on start-up as some programmers reset the STM twice. */
   for (u32 i = 0; i < 600000; i++)
@@ -90,11 +78,7 @@
 
   reset_callback_register();
 
-<<<<<<< HEAD
-  m25_register_callbacks();
-=======
   flash_callbacks_register();
->>>>>>> fada18c1
 
   stm_unique_id_callback_register();
 }
