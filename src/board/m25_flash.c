--- conflicted
+++ resolved
@@ -187,117 +187,6 @@
   while (m25_read_status() & M25_SR_WIP) ;
 }
 
-<<<<<<< HEAD
-/** Callback to program a set of addresses of the flash.
- * Note : sector containing addresses must be erased before addresses can be
- * programmed.
- *
- * \param buff Array of u8 (length >= 6) :
- *             - [0:3]   starting address of set to program
- *             - [4]     length of set of addresses to program - counts up
- *                       from starting address
- *             - [5:end] data to program addresses with
- */
-void m25_flash_program_callback(u8 buff[])
-{
-  u32 addr = *(u32*)&buff[0];
-  u8 len = *(u8*)&buff[4];
-  u8 *data = &buff[5];
-
-  m25_write_enable();
-  m25_page_program(addr, len, data);
-
-  /* Keep trying to send message until it makes it into the buffer. */
-  while (sbp_send_msg(MSG_M25_FLASH_DONE, 0, 0)) ;
-}
-
-/** Callback to read a set of addresses from the flash.
- *
- * \param buff Array of u8 (length 5) :
- *             - [0:3] starting address of set to read
- *             - [4]   length of set of addresses to read - counts up from
- *                     starting address
- */
-void m25_flash_read_callback(u8 buff[])
-{
-  u32 addr, len;
-  static char flash_data[M25_READ_SIZE];
-
-  addr = *(u32*)&buff[0];
-  len = buff[4];
-  u8 callback_data[M25_READ_SIZE + 5];
-
-  u8 chunk_len;
-  while (len > 0) {
-    chunk_len = (len < M25_READ_SIZE) ? len : M25_READ_SIZE;
-
-    m25_read(addr, chunk_len, (u8*)flash_data);
-
-    /* Pack data for read callback back to host.
-     * 3 bytes starting address, 1 byte length, chunk_len byes data */
-    callback_data[0] = (addr >> 24) & 0xFF;
-    callback_data[1] = (addr >> 16) & 0xFF;
-    callback_data[2] = (addr >> 8) & 0xFF;
-    callback_data[3] = (addr >> 0) & 0xFF;
-    callback_data[4] = chunk_len;
-
-    for (u8 i = 0; i < chunk_len; i++)
-      callback_data[i + 5] = flash_data[i];
-
-    /* Keep trying to send message until it makes it into the buffer. */
-    while (sbp_send_msg(MSG_M25_FLASH_READ, 5 + chunk_len, callback_data)) ;
-
-    len -= chunk_len;
-    addr += chunk_len;
-  }
-}
-
-/** Callback to erase a sector of the flash.
- * \param buff Array of u8 (length 1) :
- *             - [0] flash sector number to erase.
- */
-void m25_flash_erase_callback(u8 buff[])
-{
-  u8 sector = buff[0];
-  u32 addr = ((u32)sector) << 16;
-
-  m25_write_enable();
-  m25_sector_erase(addr);
-
-  /* Keep trying to send message until it makes it into the buffer. */
-  while (sbp_send_msg(MSG_M25_FLASH_DONE, 0, 0)) ;
-}
-
-/** Setup the M25 flash callback functions.
- * \note The SPI2 bus must be setup and uncontested for these callbacks to
- *       properly communicate with the M25 flash.
- */
-void m25_register_callbacks(void)
-{
-  /* Assumes SPI bus already setup. */
-  static msg_callbacks_node_t m25_flash_program_node;
-  static msg_callbacks_node_t m25_flash_read_node;
-  static msg_callbacks_node_t m25_flash_erase_node;
-
-  sbp_register_callback(
-    MSG_M25_FLASH_WRITE,
-    &m25_flash_program_callback,
-    &m25_flash_program_node
-    );
-  sbp_register_callback(
-    MSG_M25_FLASH_READ,
-    &m25_flash_read_callback,
-    &m25_flash_read_node
-    );
-  sbp_register_callback(
-    MSG_M25_FLASH_ERASE,
-    &m25_flash_erase_callback,
-    &m25_flash_erase_node
-    );
-}
-
-=======
->>>>>>> fada18c1
 /** \} */
 
 /** \} */
