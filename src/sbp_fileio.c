--- conflicted
+++ resolved
@@ -76,11 +76,7 @@
   }
 
   if ((len <= sizeof(*msg)) || (len == SBP_FRAMING_MAX_PAYLOAD_SIZE)) {
-<<<<<<< HEAD
-    log_error("Invalid fileio read message!\n");
-=======
     log_error("Invalid fileio read message!");
->>>>>>> a835335c
     return;
   }
 
@@ -122,11 +118,7 @@
   }
 
   if ((len <= sizeof(*msg)) || (len == SBP_FRAMING_MAX_PAYLOAD_SIZE)) {
-<<<<<<< HEAD
-    log_error("Invalid fileio read dir message!\n");
-=======
     log_error("Invalid fileio read dir message!");
->>>>>>> a835335c
     return;
   }
 
@@ -170,11 +162,7 @@
   }
 
   if ((len < 1) || (len == SBP_FRAMING_MAX_PAYLOAD_SIZE)) {
-<<<<<<< HEAD
-    log_error("Invalid fileio remove message!\n");
-=======
     log_error("Invalid fileio remove message!");
->>>>>>> a835335c
     return;
   }
 
@@ -204,11 +192,7 @@
   if ((len <= sizeof(*msg) + 2) ||
       (strnlen(msg->filename, SBP_FRAMING_MAX_PAYLOAD_SIZE - sizeof(*msg)) ==
                               SBP_FRAMING_MAX_PAYLOAD_SIZE - sizeof(*msg))) {
-<<<<<<< HEAD
-    log_error("Invalid fileio write message!\n");
-=======
     log_error("Invalid fileio write message!");
->>>>>>> a835335c
     return;
   }
 
