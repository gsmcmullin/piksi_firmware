--- conflicted
+++ resolved
@@ -90,11 +90,7 @@
         log_info("PRN %02d unhealthy", ch->sid.sat+1);
       } else {
         msg_ephemeris_t msg;
-<<<<<<< HEAD
-        pack_ephemeris(&es[ch->prn], &msg);
-=======
         pack_ephemeris(&es[ch->sid.sat], &msg);
->>>>>>> a835335c
         sbp_send_msg(SBP_MSG_EPHEMERIS, sizeof(msg_ephemeris_t), (u8 *)&msg);
       }
     }
@@ -108,23 +104,14 @@
   (void)sender_id; (void)context;
 
   if (len != sizeof(msg_ephemeris_t)) {
-<<<<<<< HEAD
-    log_warn("Received bad ephemeris from peer\n");
-=======
     log_warn("Received bad ephemeris from peer");
->>>>>>> a835335c
     return;
   }
 
   ephemeris_t e;
   unpack_ephemeris((msg_ephemeris_t *)msg, &e);
-<<<<<<< HEAD
-  if (e.prn >= MAX_SATS) {
-    log_warn("Ignoring ephemeris for invalid sat\n");
-=======
   if (e.sid.sat >= MAX_SATS) {
     log_warn("Ignoring ephemeris for invalid sat");
->>>>>>> a835335c
     return;
   }
 
