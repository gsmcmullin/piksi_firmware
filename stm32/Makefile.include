##
## Copyright (C) 2009 Uwe Hermann <uwe@hermann-uwe.de>
## Copyright (C) 2010 Piotr Esden-Tempski <piotr@esden.net>
## Copyright (C) 2011 Fergus Noble <fergusnoble@gmail.com>
##
## Derived from libopenstm32 example Makefile.include
##
## This program is free software: you can redistribute it and/or modify
## it under the terms of the GNU General Public License as published by
## the Free Software Foundation, either version 3 of the License, or
## (at your option) any later version.
##
## This program is distributed in the hope that it will be useful,
## but WITHOUT ANY WARRANTY; without even the implied warranty of
## MERCHANTABILITY or FITNESS FOR A PARTICULAR PURPOSE.  See the
## GNU General Public License for more details.
##
## You should have received a copy of the GNU General Public License
## along with this program.  If not, see <http://www.gnu.org/licenses/>.
##

SWIFTNAV_ROOT ?= ..
PREFIX ?= arm-none-eabi
GIT_VERSION := $(shell $(SWIFTNAV_ROOT)/scripts/git-check.sh)
# PREFIX ?= arm-elf
CC = $(PREFIX)-gcc
LD = $(PREFIX)-gcc
OBJCOPY = $(PREFIX)-objcopy
OBJDUMP = $(PREFIX)-objdump

OBJS += \
  $(SWIFTNAV_ROOT)/src/board/nap/nap_common.o \
	$(SWIFTNAV_ROOT)/src/board/nap/conf.o \
	$(SWIFTNAV_ROOT)/src/board/nap/acq_channel.o \
	$(SWIFTNAV_ROOT)/src/board/nap/track_channel.o \
	$(SWIFTNAV_ROOT)/src/board/nap/cw_channel.o \
	$(SWIFTNAV_ROOT)/src/board/m25_flash.o \
	$(SWIFTNAV_ROOT)/src/board/max2769.o \
	$(SWIFTNAV_ROOT)/src/board/leds.o \
	$(SWIFTNAV_ROOT)/src/peripherals/stm_flash.o \
	$(SWIFTNAV_ROOT)/src/peripherals/spi.o \
	$(SWIFTNAV_ROOT)/src/peripherals/usart.o \
	$(SWIFTNAV_ROOT)/src/peripherals/usart_tx.o \
	$(SWIFTNAV_ROOT)/src/peripherals/usart_rx.o \
	$(SWIFTNAV_ROOT)/src/cfs/cfs-coffee.o \
	$(SWIFTNAV_ROOT)/src/cfs/cfs-coffee-arch.o \
  $(SWIFTNAV_ROOT)/src/init.o \
	$(SWIFTNAV_ROOT)/src/sbp.o \
	$(SWIFTNAV_ROOT)/src/error.o \
	$(SWIFTNAV_ROOT)/src/cw.o \
	$(SWIFTNAV_ROOT)/src/track.o \
	$(SWIFTNAV_ROOT)/src/acq.o \
	$(SWIFTNAV_ROOT)/src/manage.o \
	$(SWIFTNAV_ROOT)/src/settings.o \
	$(SWIFTNAV_ROOT)/src/timing.o \
<<<<<<< HEAD
=======
	$(SWIFTNAV_ROOT)/src/position.o \
>>>>>>> fb946aee
	$(SWIFTNAV_ROOT)/src/nmea.o

CFLAGS += -O0 -g -Wall -Wextra -Werror -std=gnu99 \
       -fno-common -MD -DSTM32F4 -DGIT_VERSION="\"$(GIT_VERSION)\"" \
			 -mcpu=cortex-m4 -march=armv7e-m -mthumb \
			 -mfloat-abi=hard -mfpu=fpv4-sp-d16

CFLAGS += -I$(SWIFTNAV_ROOT)/src

LDSCRIPT ?= $(SWIFTNAV_ROOT)/stm32/swiftnav.ld
LDFLAGS += -lc -lnosys -T$(LDSCRIPT) -nostartfiles -Wl,--gc-sections \
				 	 -mcpu=cortex-m4 -march=armv7e-m -mthumb \
					 -mfloat-abi=hard -mfpu=fpv4-sp-d16 \
					 -lopencm3_stm32f4 -lswiftnav-static-cortex-m4 -lm

OOCD ?= openocd
OOCD_INTERFACE ?= flossjtag
OOCD_CONFIG ?= $(SWIFTNAV_ROOT)/stm32/swiftnav.cfg

# Be silent per default, but 'make V=1' will show all compiler calls.
ifneq ($(V),1)
Q := @
NULL := 2>/dev/null
else
LDFLAGS += -Wl,--print-gc-sections
endif

.SUFFIXES: .elf .bin .hex .srec .list .images
.SECONDEXPANSION:
.SECONDARY:

all: images

images: $(BINARY).images
flash: $(BINARY).flash

%.images: %.bin %.hex %.srec %.list
	@echo "*** $* images generated ***"

%.bin: %.elf
	@printf "  OBJCOPY $(*).bin\n"
	$(Q)$(OBJCOPY) -Obinary $(*).elf $(*).bin

%.hex: %.elf
	@printf "  OBJCOPY $(*).hex\n"
	$(Q)$(OBJCOPY) -Oihex $(*).elf $(*).hex

%.srec: %.elf
	@printf "  OBJCOPY $(*).srec\n"
	$(Q)$(OBJCOPY) -Osrec $(*).elf $(*).srec

%.list: %.elf
	@printf "  OBJDUMP $(*).list\n"
	$(Q)$(OBJDUMP) -S $(*).elf > $(*).list

%.elf: $(OBJS)
	@printf "  LD      $(subst $(shell pwd)/,,$(@))\n"
	$(Q)$(LD) -o $(*).elf $(OBJS) -Xlinker -Map=$(*).map $(LDFLAGS)

%.o: %.c Makefile
	@printf "  CC      $(subst $(shell pwd)/,,$(@))\n"
	$(Q)$(CC) $(CFLAGS) -o $@ -c $<

clean:
	$(Q)rm -f $(OBJS)
	$(Q)rm -f $(OBJS:.o=.d)
	$(Q)rm -f *.elf
	$(Q)rm -f *.bin
	$(Q)rm -f *.hex
	$(Q)rm -f *.srec
	$(Q)rm -f *.list
	$(Q)rm -f *.map

%.flash: %.hex
	@printf "  FLASH   $<\n"
	@# IMPORTANT: Don't use "resume", only "reset" will work correctly!
	$(Q)$(OOCD) -f interface/$(OOCD_INTERFACE).cfg \
		    -f $(OOCD_CONFIG) \
		    -c "init" -c "reset halt" \
		    -c "flash write_image erase unlock $(*).hex" \
				-c "verify_image $(*).hex" \
		    -c "reset" \
		    -c "shutdown" $(NULL)

reset:
	@echo "  RESET "
	$(Q)$(OOCD) -f interface/$(OOCD_INTERFACE).cfg \
		    -f $(OOCD_CONFIG) \
		    -c "init" \
		    -c "reset" \
		    -c "shutdown" $(NULL)

ftdi_kextunload:
	sudo kextunload /System/Library/Extensions/FTDIUSBSerialDriver.kext
ftdi_kextload:
	sudo kextload /System/Library/Extensions/FTDIUSBSerialDriver.kext

.PHONY: images clean ftdi_kextload ftdi_kextunload

-include $(OBJS:.o=.d)
<|MERGE_RESOLUTION|>--- conflicted
+++ resolved
@@ -53,10 +53,7 @@
 	$(SWIFTNAV_ROOT)/src/manage.o \
 	$(SWIFTNAV_ROOT)/src/settings.o \
 	$(SWIFTNAV_ROOT)/src/timing.o \
-<<<<<<< HEAD
-=======
 	$(SWIFTNAV_ROOT)/src/position.o \
->>>>>>> fb946aee
 	$(SWIFTNAV_ROOT)/src/nmea.o
 
 CFLAGS += -O0 -g -Wall -Wextra -Werror -std=gnu99 \
