--- conflicted
+++ resolved
@@ -155,24 +155,18 @@
   ##Callbacks for receiving messages
 
   def settings_read_by_index_callback(self, data):
-    if not data: # All settings have been reported to console.
+    if not data:
       self.settings_list = []
 
       sections = sorted(self.settings.keys())
 
       for sec in sections:
         self.settings_list.append(SectionHeading(sec))
-<<<<<<< HEAD
-        for setting in sorted(self.settings[sec].keys()):
-          self.settings_list.append(self.settings[sec][setting])
-
-      # Execute list of functions now that we have all of Piksi's settings.
+        for name, setting in sorted(self.settings[sec].iteritems(), key=lambda (n, s): s.ordering):
+          self.settings_list.append(setting)
+
       for cb in self.read_finished_functions:
         GUI.invoke_later(cb)
-=======
-        for name, setting in sorted(self.settings[sec].iteritems(), key=lambda (n, s): s.ordering):
-          self.settings_list.append(setting)
->>>>>>> 42a8d9bd
       return
 
     section, setting, value, format_type = data[2:].split('\0')[:4]
@@ -212,14 +206,10 @@
     self.settings[section][setting].value = Undefined
     self.settings[section][setting].value = value
 
-<<<<<<< HEAD
-  def __init__(self, link, read_finished_functions=[]):
-=======
   def piksi_startup_callback(self, data):
     self._settings_read_button_fired()
 
-  def __init__(self, link):
->>>>>>> 42a8d9bd
+  def __init__(self, link, read_finished_functions=[]):
     super(SettingsView, self).__init__()
 
     self.enumindex = 0
@@ -236,7 +226,6 @@
 
     self.setting_detail = SettingBase()
 
-    # TODO: read system settings out of Piksi after receiving startup message
     self._settings_read_button_fired()
 
     self.python_console_cmds = {
