#!/usr/bin/env python
# Copyright (C) 2011-2014 Swift Navigation Inc.
# Contact: Fergus Noble <fergus@swift-nav.com>
#
# This source is subject to the license found in the file 'LICENSE' which must
# be be distributed together with this source. All other rights reserved.
#
# THIS CODE AND INFORMATION IS PROVIDED "AS IS" WITHOUT WARRANTY OF ANY KIND,
# EITHER EXPRESSED OR IMPLIED, INCLUDING BUT NOT LIMITED TO THE IMPLIED
# WARRANTIES OF MERCHANTABILITY AND/OR FITNESS FOR A PARTICULAR PURPOSE.

import serial_link
import sbp_piksi as ids
from version import VERSION as CONSOLE_VERSION

import argparse
parser = argparse.ArgumentParser(description='Swift Nav Console.')
parser.add_argument('-p', '--port', nargs=1, default=[None],
                   help='specify the serial port to use.')
parser.add_argument('-b', '--baud', nargs=1, default=[serial_link.DEFAULT_BAUD],
                   help='specify the baud rate to use.')
parser.add_argument("-v", "--verbose",
                  help="print extra debugging information.",
                  action="store_true")
parser.add_argument("-u", "--update",
                  help="don't prompt about firmware/console updates.",
                  action="store_false")
parser.add_argument("-f", "--ftdi",
                  help="use pylibftdi instead of pyserial.",
                  action="store_true")
parser.add_argument('-t', '--toolkit', nargs=1, default=[None],
                   help="specify the TraitsUI toolkit to use, either 'wx' or 'qt4'.")
args = parser.parse_args()
serial_port = args.port[0]
baud = args.baud[0]

if args.toolkit[0] is not None:
  from traits.etsconfig.api import ETSConfig
  ETSConfig.toolkit = args.toolkit[0]

import logging
logging.basicConfig()

import os
import sys

from traits.api import Str, Instance, Dict, HasTraits, Int, Button, List
from traitsui.api import Item, Label, View, VGroup, VSplit, HSplit, Tabbed, InstanceEditor, EnumEditor, ShellEditor

# When bundled with pyInstaller, PythonLexer can't be found. The problem is
# pygments.lexers is doing some crazy magic to load up all of the available
# lexers at runtime which seems to break when frozen.
#
# The horrible workaround is to load the PythonLexer class explicitly and then
# manually insert it into the pygments.lexers module.
from pygments.lexers.agile import PythonLexer
import pygments.lexers
pygments.lexers.PythonLexer = PythonLexer

# These imports seem to be required to make pyinstaller work?
# (usually traitsui would load them automatically)
import pyface.ui.qt4.resource_manager
import pyface.ui.qt4.python_shell
from pyface.image_resource import ImageResource


import struct

if getattr(sys, 'frozen', False):
    # we are running in a |PyInstaller| bundle
    basedir = sys._MEIPASS
    os.chdir(basedir)
else:
    # we are running in a normal Python environment
    basedir = os.path.dirname(__file__)
icon = ImageResource('icon',
         search_path=['images', os.path.join(basedir, 'images')])

from output_stream import OutputStream
from tracking_view import TrackingView
from almanac_view import AlmanacView
from solution_view import SolutionView
from baseline_view import BaselineView
from observation_view import ObservationView
from system_monitor_view import SystemMonitorView
from simulator_view import SimulatorView
from settings_view import SettingsView
from one_click_update import OneClickUpdate

class SwiftConsole(HasTraits):
  link = Instance(serial_link.SerialLink)
  console_output = Instance(OutputStream)
  python_console_env = Dict
  a = Int
  b = Int
  tracking_view = Instance(TrackingView)
  almanac_view = Instance(AlmanacView)
  solution_view = Instance(SolutionView)
  baseline_view = Instance(BaselineView)
  observation_view = Instance(ObservationView)
  observation_view_base = Instance(ObservationView)
  system_monitor_view = Instance(SystemMonitorView)
  simulator_view = Instance(SimulatorView)
  settings_view = Instance(SettingsView)

  view = View(
    VSplit(
      Tabbed(
        Item('tracking_view', style='custom', label='Tracking'),
        Item('almanac_view', style='custom', label='Almanac'),
        Item('solution_view', style='custom', label='Solution'),
        Item('baseline_view', style='custom', label='Baseline'),
        VSplit(
          Item('observation_view', style='custom', show_label=False),
          Item('observation_view_base', style='custom', show_label=False),
          label='Observations',
        ),
        Item('simulator_view', style='custom', label='Simulator'),
        Item('settings_view', style='custom', label='Settings'),
        Item('system_monitor_view', style='custom', label='System Monitor'),
        Item(
          'python_console_env', style='custom',
          label='Python Console', editor=ShellEditor()
        ),
        show_labels=False
      ),
      Item(
        'console_output',
        style='custom',
        editor=InstanceEditor(),
        height=0.3,
        show_label=False,
      ),
    ),
    icon = icon,
    resizable = True,
    width = 1000,
    height = 800,
    title = 'Piksi Console, Version: ' + CONSOLE_VERSION
  )

  def print_message_callback(self, data):
    try:
      self.console_output.write(data.encode('ascii', 'ignore'))
    except UnicodeDecodeError:
      print "Oh crap!"

  def debug_var_callback(self, data):
    x = struct.unpack('<d', data[:8])[0]
    name = data[8:]
    print "VAR: %s = %d" % (name, x)

  def __init__(self, *args, **kwargs):
    try:
      update = kwargs.pop('update')
    except KeyError:
      update = True

    self.console_output = OutputStream()
    sys.stdout = self.console_output
    sys.stderr = self.console_output

<<<<<<< HEAD
    try:
      self.link = serial_link.SerialLink(*args, **kwargs)
      self.link.add_callback(ids.PRINT, self.print_message_callback)

      self.link.add_callback(ids.DEBUG_VAR, self.debug_var_callback)

      self.tracking_view = TrackingView(self.link)
      self.almanac_view = AlmanacView(self.link)
      self.solution_view = SolutionView(self.link)
      self.baseline_view = BaselineView(self.link)
      self.observation_view = ObservationView(self.link, name='Rover', relay=False)
      self.observation_view_base = ObservationView(self.link, name='Base', relay=True)
      self.system_monitor_view = SystemMonitorView(self.link)
      self.simulator_view = SimulatorView(self.link)
      self.settings_view = SettingsView(self.link)

      self.python_console_env = {
          'send_message': self.link.send_message,
          'link': self.link,
      }
      self.python_console_env.update(self.tracking_view.python_console_cmds)
      self.python_console_env.update(self.almanac_view.python_console_cmds)
      self.python_console_env.update(self.solution_view.python_console_cmds)
      self.python_console_env.update(self.baseline_view.python_console_cmds)
      self.python_console_env.update(self.observation_view.python_console_cmds)
      self.python_console_env.update(self.system_monitor_view.python_console_cmds)
    except:
      import traceback
      traceback.print_exc()
=======
    self.link = serial_link.SerialLink(*args, **kwargs)
    self.link.add_callback(ids.PRINT, self.print_message_callback)

    self.link.add_callback(ids.DEBUG_VAR, self.debug_var_callback)

    settings_read_finished_functions = []

    self.tracking_view = TrackingView(self.link)
    self.almanac_view = AlmanacView(self.link)
    self.solution_view = SolutionView(self.link)
    self.baseline_view = BaselineView(self.link)
    self.observation_view = ObservationView(self.link, name='Rover', relay=False)
    self.observation_view_base = ObservationView(self.link, name='Base', relay=True)
    self.system_monitor_view = SystemMonitorView(self.link)
    self.simulator_view = SimulatorView(self.link)
    if update:
      self.ocu = OneClickUpdate(self.link, self.console_output)
      settings_read_finished_functions.append(self.ocu.start)
    self.settings_view = \
        SettingsView(self.link, settings_read_finished_functions)

    if update:
      self.ocu.point_to_settings(self.settings_view.settings)

    self.python_console_env = {
        'send_message': self.link.send_message,
        'link': self.link,
    }
    self.python_console_env.update(self.tracking_view.python_console_cmds)
    self.python_console_env.update(self.almanac_view.python_console_cmds)
    self.python_console_env.update(self.solution_view.python_console_cmds)
    self.python_console_env.update(self.baseline_view.python_console_cmds)
    self.python_console_env.update(self.observation_view.python_console_cmds)
    self.python_console_env.update(self.system_monitor_view.python_console_cmds)
>>>>>>> f4ef5b0f

  def stop(self):
    self.link.close()

class PortChooser(HasTraits):
  ports = List()
  port = Str(None)
  traits_view = View(
    VGroup(
      Label('Select Piksi device:'),
      Item('port', editor=EnumEditor(name='ports'), show_label=False),
    ),
    buttons = ['OK', 'Cancel'],
    close_result=False,
    icon = icon,
    title = 'Select serial device',
  )

  def __init__(self):
    self.ports = [p for p, _, _ in serial_link.list_ports()]

if serial_port is None:
  port_chooser = PortChooser()
  is_ok = port_chooser.configure_traits()
  serial_port = port_chooser.port
  if serial_port is None or not is_ok:
    print "No serial device selected!"
    import sys
    sys.exit(1)
  else:
    print "Using serial device '%s'" % serial_port

console = SwiftConsole(serial_port, baud, use_ftdi=args.ftdi,
                       print_unhandled=args.verbose, update=args.update)

console.configure_traits()
console.stop()
<|MERGE_RESOLUTION|>--- conflicted
+++ resolved
@@ -160,22 +160,35 @@
     sys.stdout = self.console_output
     sys.stderr = self.console_output
 
-<<<<<<< HEAD
     try:
       self.link = serial_link.SerialLink(*args, **kwargs)
       self.link.add_callback(ids.PRINT, self.print_message_callback)
 
       self.link.add_callback(ids.DEBUG_VAR, self.debug_var_callback)
+
+      settings_read_finished_functions = []
 
       self.tracking_view = TrackingView(self.link)
       self.almanac_view = AlmanacView(self.link)
       self.solution_view = SolutionView(self.link)
       self.baseline_view = BaselineView(self.link)
-      self.observation_view = ObservationView(self.link, name='Rover', relay=False)
-      self.observation_view_base = ObservationView(self.link, name='Base', relay=True)
+      self.observation_view = ObservationView(self.link,
+                                              name='Rover', relay=False)
+      self.observation_view_base = ObservationView(self.link,
+                                                   name='Base', relay=True)
       self.system_monitor_view = SystemMonitorView(self.link)
       self.simulator_view = SimulatorView(self.link)
       self.settings_view = SettingsView(self.link)
+
+      if update:
+        self.ocu = OneClickUpdate(self.link, self.console_output)
+        settings_read_finished_functions.append(self.ocu.start)
+
+      self.settings_view = \
+          SettingsView(self.link, settings_read_finished_functions)
+
+      if update:
+        self.ocu.point_to_settings(self.settings_view.settings)
 
       self.python_console_env = {
           'send_message': self.link.send_message,
@@ -190,42 +203,6 @@
     except:
       import traceback
       traceback.print_exc()
-=======
-    self.link = serial_link.SerialLink(*args, **kwargs)
-    self.link.add_callback(ids.PRINT, self.print_message_callback)
-
-    self.link.add_callback(ids.DEBUG_VAR, self.debug_var_callback)
-
-    settings_read_finished_functions = []
-
-    self.tracking_view = TrackingView(self.link)
-    self.almanac_view = AlmanacView(self.link)
-    self.solution_view = SolutionView(self.link)
-    self.baseline_view = BaselineView(self.link)
-    self.observation_view = ObservationView(self.link, name='Rover', relay=False)
-    self.observation_view_base = ObservationView(self.link, name='Base', relay=True)
-    self.system_monitor_view = SystemMonitorView(self.link)
-    self.simulator_view = SimulatorView(self.link)
-    if update:
-      self.ocu = OneClickUpdate(self.link, self.console_output)
-      settings_read_finished_functions.append(self.ocu.start)
-    self.settings_view = \
-        SettingsView(self.link, settings_read_finished_functions)
-
-    if update:
-      self.ocu.point_to_settings(self.settings_view.settings)
-
-    self.python_console_env = {
-        'send_message': self.link.send_message,
-        'link': self.link,
-    }
-    self.python_console_env.update(self.tracking_view.python_console_cmds)
-    self.python_console_env.update(self.almanac_view.python_console_cmds)
-    self.python_console_env.update(self.solution_view.python_console_cmds)
-    self.python_console_env.update(self.baseline_view.python_console_cmds)
-    self.python_console_env.update(self.observation_view.python_console_cmds)
-    self.python_console_env.update(self.system_monitor_view.python_console_cmds)
->>>>>>> f4ef5b0f
 
   def stop(self):
     self.link.close()
