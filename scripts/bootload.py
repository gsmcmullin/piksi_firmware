#!/usr/bin/env python
#
# Bootloader for the Swift Navigation Piksi GPS Receiver
#
# Copyright (C) 2010 Gareth McMullin <gareth@blacksphere.co.nz>
# Copyright (C) 2011 Piotr Esden-Tempski <piotr@esden.net>
# Copyright (C) 2013-2014 Swift Navigation Inc <www.swift-nav.com>
#
# Contacts: Colin Beighley <colin@swift-nav.com>
#           Fergus Noble <fergus@swift-nav.com>
#
# Based on luftboot, a bootloader for the Paparazzi UAV project.
#
# This source is subject to the license found in the file 'LICENSE' which must
# be be distributed together with this source. All other rights reserved.
#
# THIS CODE AND INFORMATION IS PROVIDED "AS IS" WITHOUT WARRANTY OF ANY KIND,
# EITHER EXPRESSED OR IMPLIED, INCLUDING BUT NOT LIMITED TO THE IMPLIED
# WARRANTIES OF MERCHANTABILITY AND/OR FITNESS FOR A PARTICULAR PURPOSE.

import sbp_messages as ids
import time
import struct

class Bootloader():

  def __init__(self, link):
    self._handshake_received = False
    self.link = link
    self.link.add_callback(ids.BOOTLOADER_HANDSHAKE,self._handshake_callback)
    self.version = None

  def _handshake_callback(self, data):
    self.version = struct.unpack('B', data[0])[0]
    self._handshake_received = True

  def wait_for_handshake(self):
    self._handshake_received = False
    while not self._handshake_received:
      time.sleep(0.1)

  def reply_handshake(self):
    self.link.send_message(ids.BOOTLOADER_HANDSHAKE, '\x00')

  def jump_to_app(self):
    self.link.send_message(ids.BOOTLOADER_JUMP_TO_APP, '\x00')

if __name__ == "__main__":
  import argparse
  import thread
  import serial_link
  import flash
  import sys
  from intelhex import IntelHex
  parser = argparse.ArgumentParser(description='Piksi Bootloader')
  parser.add_argument("file",
                      help="the Intel hex file to write to flash.")
  parser.add_argument('-m', '--m25',
                      help='write the file to the M25 (FPGA) flash.',
                      action="store_true")
  parser.add_argument('-s', '--stm',
                      help='write the file to the STM flash.',
                      action="store_true")
  parser.add_argument("-f", "--ftdi",
                      help="use pylibftdi instead of pyserial.",
                      action="store_true")
  parser.add_argument('-p', '--port',
                      default=[serial_link.DEFAULT_PORT], nargs=1,
                      help='specify the serial port to use.')
  args = parser.parse_args()
  serial_port = args.port[0]
  if args.stm and args.m25:
    parser.error("Only one of -s or -m options may be chosen")
    sys.exit(2)
  elif not args.stm and not args.m25:
    parser.error("One of -s or -m options must be chosen")
    sys.exit(2)
  ihx = IntelHex(args.file)

  # Create serial link with device
  print "Waiting for device to be plugged in ...",
  sys.stdout.flush()
  found_device = False
  while not found_device:
    try:
      link = serial_link.SerialLink(serial_port, use_ftdi=args.ftdi,
                                    print_unhandled = False)
      found_device = True
    except KeyboardInterrupt:
      # Clean up and exit
      link.close()
      sys.exit()
    except:
      # Couldn't find device
      time.sleep(0.01)
  print "link successfully created."
  link.add_callback(ids.PRINT, serial_link.default_print_callback)

  # Tell Bootloader we want to change flash data
  piksi_bootloader = Bootloader(link)
  print "Waiting for bootloader handshake message from Piksi ...",
  sys.stdout.flush()
  try:
    piksi_bootloader.wait_for_handshake()
  except KeyboardInterrupt:
    # Clean up and exit
    link.close()
    sys.exit()
  piksi_bootloader.reply_handshake()
  print "received."
  print "Piksi Onboard Bootloader Version:", piksi_bootloader.version

  if args.stm:
    piksi_flash = flash.Flash(link, flash_type="STM")
  elif args.m25:
    piksi_flash = flash.Flash(link, flash_type="M25")

  piksi_flash.write_ihx(ihx)

<<<<<<< HEAD
=======
  print "Bootloader jumping to application"
>>>>>>> fada18c1
  piksi_bootloader.jump_to_app()

  # Wait for ctrl+C until we exit
  try:
    while(1):
      time.sleep(0.5)
  except KeyboardInterrupt:
    pass

  # Clean up and exit
  link.close()
  sys.exit()
<|MERGE_RESOLUTION|>--- conflicted
+++ resolved
@@ -117,10 +117,7 @@
 
   piksi_flash.write_ihx(ihx)
 
-<<<<<<< HEAD
-=======
   print "Bootloader jumping to application"
->>>>>>> fada18c1
   piksi_bootloader.jump_to_app()
 
   # Wait for ctrl+C until we exit
