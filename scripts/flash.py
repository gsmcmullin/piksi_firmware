import struct
import time
from intelhex import IntelHex
from threading import Thread, Event
<<<<<<< HEAD
=======
import sys
>>>>>>> 4b89b00a
from math import ceil

PAGESIZE = 256
SECTORSIZE = 64*1024
FLASHSIZE = 1024*1024
<<<<<<< HEAD

#Maximum number of addresses returned by STM in a single read callback
#Defined in m25_flash.c in the read callback
ADDRS_PER_READ_CALLBACK = 16

#Maximum number of addresses written in a single write callback to STM
ADDRS_PER_WRITE_CALLBACK = 128

#Maximum number of flash callbacks to have pending in STM
#in order to (1) keep commands queued up for speed while not
#overflowing STM's UART RX buffer, and (2) to keep track of
#where we are on the PC side
#  erase_sector : each sector erase is one callback
#  write : each write of 128 bytes or less is one callback
#  read : each read of 16 bytes or less is one callback
#         (can read arbitrary length of flash with just
#          a single read callback to STM, so only (2)
#          applies to read)
PENDING_COMMANDS_LIMIT = 20
=======
#max number of flash operations to have pending in STM
PENDING_COMMANDS_LIMIT = 10
>>>>>>> 4b89b00a

def roundup_multiple(x, multiple):
  return x if x % multiple == 0 else x + multiple - x % multiple

def rounddown_multiple(x, multiple):
  return x if x % multiple == 0 else x - x % multiple

class Flash(Thread):
#  _flash_ready = Event()
  _command_queue = []
  _wants_to_exit = False
  _total_callbacks_expected = 0
  _done_callbacks_received = 0
  _read_callbacks_received = 0
<<<<<<< HEAD
  rd_cb_addrs = []
  rd_cb_lens = []
  rd_cb_data = []
=======
  _rd_cb_addrs = []
  _rd_cb_lens = []
  _rd_cb_data = []
>>>>>>> 4b89b00a

  def __init__(self, link):
    super(Flash, self).__init__()
#    self._flash_ready.set()
    self.link = link
    self.link.add_callback(0xF0, self._flash_done_callback)
    self.link.add_callback(0xF1, self._flash_read_callback)

<<<<<<< HEAD
  def flash_callbacks_left(self):
    return len(self._command_queue) + self.flash_operations_pending()

  def flash_operations_pending(self):
    return self._total_callbacks_expected - self._done_callbacks_received - self._read_callbacks_received
=======
  def flash_operations_left(self):
    return len(self._command_queue) + self._commands_sent - self._done_callbacks_received - self._read_callbacks_received
>>>>>>> 4b89b00a

  #Called by STM after a flash erase callback or a flash write callback
  def _flash_done_callback(self, data):
    self._done_callbacks_received += 1
<<<<<<< HEAD
#    if self.flash_operations_pending() < PENDING_COMMANDS_LIMIT:
#      self._flash_ready.set()
=======
>>>>>>> 4b89b00a

  #Called by STM after a flash write read
  #data = 3 bytes addr, 1 byte length, length bytes data
  def _flash_read_callback(self, data):
    #Append \x00 to the left side of the address as it is a 3-byte big endian
    #unsigned int and we unpack it as a 4-byte big endian unsigned int
    self.rd_cb_addrs.append(struct.unpack('>I','\x00' + data[0:3])[0])
    self.rd_cb_lens.append(struct.unpack('B',data[3])[0])
    self.rd_cb_data += list(struct.unpack(str(self.rd_cb_lens[-1]) + 'B',data[4:]))
    self._read_callbacks_received += 1
<<<<<<< HEAD
#    if self.flash_operations_pending() < PENDING_COMMANDS_LIMIT:
#      self._flash_ready.set()

  #Check that we received continuous addresses from the 
  #beginning of the flash read to the end, and that this
  #matches the length of the received data from those addrs
  def read_cb_sanity_check(self):
    expected_addrs = [self.rd_cb_addrs[0]]
    for length in self.rd_cb_lens[0:-1]:
      expected_addrs.append(expected_addrs[-1] + length)
    if self.rd_cb_addrs != expected_addrs:
      raise Exception('Addresses returned in read callback appear discontinuous')
    if sum(self.rd_cb_lens) != len(self.rd_cb_data):
      raise Exception('Length of read data does not match read callback lengths')
=======
    self._rd_cb_addrs.append(struct.unpack('>I','\x00' + data[0:3])[0])
    self._rd_cb_lens.append(struct.unpack('B',data[3])[0])
    self._rd_cb_data += list(struct.unpack(str(self._rd_cb_lens[-1]) + 'B',data[4:]))
>>>>>>> 4b89b00a

  def _schedule_command(self, cmd, addr):
    self._command_queue.append((cmd, addr))

  def stop(self):
    self._wants_to_exit = True

  def run(self):
    while not self._wants_to_exit:
<<<<<<< HEAD
      if len(self._command_queue)!=0 and (self.flash_operations_pending() < PENDING_COMMANDS_LIMIT):
=======
      while self.flash_operations_left() < 0:
        raise Exception('self.flash_operations_left() returns less than 0')
      if (len(self._command_queue) > 0) and ((self._commands_sent - self._done_callbacks_received - self._read_callbacks_received) < PENDING_COMMANDS_LIMIT):
>>>>>>> 4b89b00a
        cmd, args = self._command_queue[0]
        self._command_queue = self._command_queue[1:]
        cmd_func = getattr(self, cmd)
        if cmd_func:
          cmd_func(*args)
      else:
        time.sleep(0.01)

  #Check that we received continuous addresses from the 
  #beginning of the flash read to the end, and that this
  #matches the length of the received data from those addrs
  def read_cb_sanity_check(self):
    expected_addrs = [self._rd_cb_addrs[0]]
    for length in self._rd_cb_lens[0:-1]:
      expected_addrs.append(expected_addrs[-1] + length)
    if self._rd_cb_addrs != expected_addrs:
      raise Exception('Addresses returned in read callback appear discontinuous')
    if sum(self._rd_cb_lens) != len(self._rd_cb_data):
      raise Exception('Length of read data does not match read callback lengths')

  def _add_to_expected_callbacks(self, num):
    self._total_callbacks_expected += num
#    if self._total_callbacks_expected > PENDING_COMMANDS_LIMIT:
#      self._flash_ready.clear()

  def read(self, addr, length):
    self._schedule_command('_read', (addr, length))
  def _read(self, addr, length):
#    self._flash_ready.wait()
    self.rd_cb_addrs = []
    self.rd_cb_lens = []
    self.rd_cb_data = []
    msg_buf = struct.pack("<II", addr, length)
<<<<<<< HEAD
    self._add_to_expected_callbacks(int(ceil(float(length)/ADDRS_PER_READ_CALLBACK)))
=======
    self._commands_sent += int(ceil(float(length)/16))
>>>>>>> 4b89b00a
    self.link.send_message(0xF1, msg_buf)

  def erase_sector(self, length):
    self._schedule_command('_erase_sector', (length,))
  def _erase_sector(self, addr):
<<<<<<< HEAD
#    self._flash_ready.wait()
=======
>>>>>>> 4b89b00a
    msg_buf = struct.pack("<I", addr)
    self._add_to_expected_callbacks(1)
    self.link.send_message(0xF2, msg_buf)

  def write(self, addr, data):
    self._schedule_command('_write', (addr,data))
  def _write(self, addr, data):
<<<<<<< HEAD
    while len(data) > ADDRS_PER_WRITE_CALLBACK:
#      self._flash_ready.wait()
      data_to_send = data[:ADDRS_PER_WRITE_CALLBACK]
=======
    MAXSIZE = 128
    while len(data) > MAXSIZE:
      data_to_send = data[:MAXSIZE]
>>>>>>> 4b89b00a
      msg_header = struct.pack("<IB", addr, len(data_to_send))
      self._add_to_expected_callbacks(1)
      self.link.send_message(0xF0, msg_header+data_to_send)
<<<<<<< HEAD
      addr += ADDRS_PER_WRITE_CALLBACK
      data = data[ADDRS_PER_WRITE_CALLBACK:]
#    self._flash_ready.wait()
=======
      addr += MAXSIZE
      data = data[MAXSIZE:]
>>>>>>> 4b89b00a
    msg_header = struct.pack("<IB", addr, len(data))
    self._add_to_expected_callbacks(1)
    self.link.send_message(0xF0, msg_header+data)

  def write_ihx(self, filename):
    ihx = IntelHex(filename)
    t1 = time.time()
    min_sector = rounddown_multiple(ihx.minaddr(), SECTORSIZE)
    max_sector = roundup_multiple(ihx.maxaddr(), SECTORSIZE)

    #Write hex file to flash
    print "Writing hex to flash..."
    for addr in range(min_sector, max_sector, SECTORSIZE):
      self.erase_sector(addr)
<<<<<<< HEAD
    min_page = rounddown_multiple(ihx.minaddr(), ADDRS_PER_WRITE_CALLBACK)
    max_page = roundup_multiple(ihx.maxaddr(), ADDRS_PER_WRITE_CALLBACK)
    for addr in range(min_page, max_page, ADDRS_PER_WRITE_CALLBACK):
      self.write(addr, ihx.tobinstr(start=addr, size=ADDRS_PER_WRITE_CALLBACK))
#    min_page = rounddown_multiple(ihx.minaddr(), 128)
#    max_page = roundup_multiple(ihx.maxaddr(), 128)
#    for addr in range(min_page, max_page, 128):
#      self.write(addr, ihx.tobinstr(start=addr, size=128))
=======
    min_page = rounddown_multiple(ihx.minaddr(), 128)
    max_page = roundup_multiple(ihx.maxaddr(), 128)
    for addr in range(min_page, max_page, 128):
      self.write(addr, ihx.tobinstr(start=addr, size=128))
    ops_left = self.flash_operations_left()
    while ops_left != 0:
      sys.stdout.write("\r\033[K")
      print "\rFlash operations left =", ops_left,
      sys.stdout.flush()
      time.sleep(0.2)
      ops_left = self.flash_operations_left()
    sys.stdout.write("\r\033[K")
    print "\rFlash operations left =", ops_left
    sys.stdout.flush()
    t2 = time.time()
    print "Finished writing hex to flash, took %.2f seconds" % (t2 - t1)

    #Read bytes back from flash
    print "Reading hex back from flash..."
    self.read(0,ihx.maxaddr())
    ops_left = self.flash_operations_left()
    while ops_left != 0:
      sys.stdout.write("\r\033[K") #return to beginning of line and clear line
      print "Flash operations left =", ops_left,
      sys.stdout.flush()
      time.sleep(0.2)
      ops_left = self.flash_operations_left()
    sys.stdout.write("\r\033[K")
    print "Flash operations left =", ops_left
    sys.stdout.flush()
    t3 = time.time()
    print "Finished reading hex from flash, took %.2f seconds" % (t3 - t2)

    #Check that bytes read back from flash match hex file
    print "Verifying that bytes read back from flash match hex file..."
    self.read_cb_sanity_check()
    if self._rd_cb_data != list(ihx.tobinarray(start=ihx.minaddr(), size=ihx.maxaddr()-ihx.minaddr())):
      raise Exception('Data read from flash does not match configuration file')
    print "Data from flash matches hex file, update successful"

    #Finished, report execution time
    print "Total time was %.2f seconds" %(t3 - t1)

#Write the hex file 'swift-nap_mcs.mcs' to the flash
#on the device connected via serial port /dev/ttyUSB0
if __name__ == "__main__":
  import argparse
  import serial_link
  #Command line arguments
  parser = argparse.ArgumentParser(description='FPGA Flash Utility')
  parser.add_argument('-p', '--port',
                      default=['/dev/ttyUSB0'], nargs=1,
                      help='specify the serial port to use')
  parser.add_argument('-c', '--configuration_file',
                      default=['swift-nap_mcs.mcs'], nargs=1,
                      help='hex file to program the flash with')
  args = parser.parse_args()
  serial_port = args.port[0]
  flash_file = args.configuration_file[0]
  #Check that final address of the hex file is not in the last sector of the flash
  ihx = IntelHex(flash_file)
  print "Checking to make sure hex file's maximum address is not in last sector"
  print "We don't want to erase the device's authentication hash"
  print "  First address of flash's last sector =", hex(FLASHSIZE-SECTORSIZE)
  print "  Maximum address of hex file          =", hex(ihx.maxaddr())
  assert ihx.maxaddr() < (FLASHSIZE-SECTORSIZE), "Maximum address in hex file is in last sector"
  #Create SerialLink and Flash objects
  link = serial_link.SerialLink(port=serial_port)
  link.add_callback(serial_link.MSG_PRINT, serial_link.default_print_callback)
  piksi_flash = Flash(link)
  piksi_flash.start()
  #Write configuration file to FPGA's flash
  piksi_flash.write_ihx(flash_file)
  #Clean up before exiting
  piksi_flash.stop()
  link.close()
  sys.exit()
>>>>>>> 4b89b00a
<|MERGE_RESOLUTION|>--- conflicted
+++ resolved
@@ -2,39 +2,31 @@
 import time
 from intelhex import IntelHex
 from threading import Thread, Event
-<<<<<<< HEAD
-=======
 import sys
->>>>>>> 4b89b00a
 from math import ceil
 
 PAGESIZE = 256
 SECTORSIZE = 64*1024
 FLASHSIZE = 1024*1024
-<<<<<<< HEAD
 
 #Maximum number of addresses returned by STM in a single read callback
 #Defined in m25_flash.c in the read callback
-ADDRS_PER_READ_CALLBACK = 16
+ADDR_PER_RD_CB = 16
 
 #Maximum number of addresses written in a single write callback to STM
-ADDRS_PER_WRITE_CALLBACK = 128
+ADDR_PER_WR_CB = 128
 
 #Maximum number of flash callbacks to have pending in STM
 #in order to (1) keep commands queued up for speed while not
 #overflowing STM's UART RX buffer, and (2) to keep track of
 #where we are on the PC side
 #  erase_sector : each sector erase is one callback
-#  write : each write of 128 bytes or less is one callback
-#  read : each read of 16 bytes or less is one callback
+#  write : each write of ADDR_PER_WR_CB bytes or less is one callback
+#  read : each read of ADDR_PER_RD_CB bytes or less is one callback
 #         (can read arbitrary length of flash with just
 #          a single read callback to STM, so only (2)
 #          applies to read)
-PENDING_COMMANDS_LIMIT = 20
-=======
-#max number of flash operations to have pending in STM
-PENDING_COMMANDS_LIMIT = 10
->>>>>>> 4b89b00a
+PENDING_CB_LIMIT = 10
 
 def roundup_multiple(x, multiple):
   return x if x % multiple == 0 else x + multiple - x % multiple
@@ -43,78 +35,38 @@
   return x if x % multiple == 0 else x - x % multiple
 
 class Flash(Thread):
-#  _flash_ready = Event()
+  _flash_ready = Event()
   _command_queue = []
   _wants_to_exit = False
-  _total_callbacks_expected = 0
+  _commands_sent = 0
   _done_callbacks_received = 0
   _read_callbacks_received = 0
-<<<<<<< HEAD
-  rd_cb_addrs = []
-  rd_cb_lens = []
-  rd_cb_data = []
-=======
   _rd_cb_addrs = []
   _rd_cb_lens = []
   _rd_cb_data = []
->>>>>>> 4b89b00a
 
   def __init__(self, link):
     super(Flash, self).__init__()
-#    self._flash_ready.set()
+    self._flash_ready.set()
     self.link = link
     self.link.add_callback(0xF0, self._flash_done_callback)
     self.link.add_callback(0xF1, self._flash_read_callback)
 
-<<<<<<< HEAD
-  def flash_callbacks_left(self):
-    return len(self._command_queue) + self.flash_operations_pending()
-
-  def flash_operations_pending(self):
-    return self._total_callbacks_expected - self._done_callbacks_received - self._read_callbacks_received
-=======
   def flash_operations_left(self):
     return len(self._command_queue) + self._commands_sent - self._done_callbacks_received - self._read_callbacks_received
->>>>>>> 4b89b00a
-
-  #Called by STM after a flash erase callback or a flash write callback
+
   def _flash_done_callback(self, data):
     self._done_callbacks_received += 1
-<<<<<<< HEAD
-#    if self.flash_operations_pending() < PENDING_COMMANDS_LIMIT:
-#      self._flash_ready.set()
-=======
->>>>>>> 4b89b00a
-
-  #Called by STM after a flash write read
-  #data = 3 bytes addr, 1 byte length, length bytes data
+    assert self._commands_sent - self._done_callbacks_received >= 0, "More done callbacks received than commands sent"
+
   def _flash_read_callback(self, data):
-    #Append \x00 to the left side of the address as it is a 3-byte big endian
-    #unsigned int and we unpack it as a 4-byte big endian unsigned int
-    self.rd_cb_addrs.append(struct.unpack('>I','\x00' + data[0:3])[0])
-    self.rd_cb_lens.append(struct.unpack('B',data[3])[0])
-    self.rd_cb_data += list(struct.unpack(str(self.rd_cb_lens[-1]) + 'B',data[4:]))
+    #3 bytes addr, 1 byte length, length bytes data
+    #append \x00 to the left side as it is a 3-byte big endian unsigned int and 
+    #we unpack as a 4-byte big endian unsigned int
     self._read_callbacks_received += 1
-<<<<<<< HEAD
-#    if self.flash_operations_pending() < PENDING_COMMANDS_LIMIT:
-#      self._flash_ready.set()
-
-  #Check that we received continuous addresses from the 
-  #beginning of the flash read to the end, and that this
-  #matches the length of the received data from those addrs
-  def read_cb_sanity_check(self):
-    expected_addrs = [self.rd_cb_addrs[0]]
-    for length in self.rd_cb_lens[0:-1]:
-      expected_addrs.append(expected_addrs[-1] + length)
-    if self.rd_cb_addrs != expected_addrs:
-      raise Exception('Addresses returned in read callback appear discontinuous')
-    if sum(self.rd_cb_lens) != len(self.rd_cb_data):
-      raise Exception('Length of read data does not match read callback lengths')
-=======
     self._rd_cb_addrs.append(struct.unpack('>I','\x00' + data[0:3])[0])
     self._rd_cb_lens.append(struct.unpack('B',data[3])[0])
     self._rd_cb_data += list(struct.unpack(str(self._rd_cb_lens[-1]) + 'B',data[4:]))
->>>>>>> 4b89b00a
 
   def _schedule_command(self, cmd, addr):
     self._command_queue.append((cmd, addr))
@@ -124,13 +76,9 @@
 
   def run(self):
     while not self._wants_to_exit:
-<<<<<<< HEAD
-      if len(self._command_queue)!=0 and (self.flash_operations_pending() < PENDING_COMMANDS_LIMIT):
-=======
       while self.flash_operations_left() < 0:
         raise Exception('self.flash_operations_left() returns less than 0')
-      if (len(self._command_queue) > 0) and ((self._commands_sent - self._done_callbacks_received - self._read_callbacks_received) < PENDING_COMMANDS_LIMIT):
->>>>>>> 4b89b00a
+      if (len(self._command_queue) > 0) and ((self._commands_sent - self._done_callbacks_received - self._read_callbacks_received) < PENDING_CB_LIMIT):
         cmd, args = self._command_queue[0]
         self._command_queue = self._command_queue[1:]
         cmd_func = getattr(self, cmd)
@@ -151,62 +99,33 @@
     if sum(self._rd_cb_lens) != len(self._rd_cb_data):
       raise Exception('Length of read data does not match read callback lengths')
 
-  def _add_to_expected_callbacks(self, num):
-    self._total_callbacks_expected += num
-#    if self._total_callbacks_expected > PENDING_COMMANDS_LIMIT:
-#      self._flash_ready.clear()
-
   def read(self, addr, length):
     self._schedule_command('_read', (addr, length))
   def _read(self, addr, length):
-#    self._flash_ready.wait()
-    self.rd_cb_addrs = []
-    self.rd_cb_lens = []
-    self.rd_cb_data = []
     msg_buf = struct.pack("<II", addr, length)
-<<<<<<< HEAD
-    self._add_to_expected_callbacks(int(ceil(float(length)/ADDRS_PER_READ_CALLBACK)))
-=======
-    self._commands_sent += int(ceil(float(length)/16))
->>>>>>> 4b89b00a
+    self._commands_sent += int(ceil(float(length)/ADDR_PER_RD_CB))
     self.link.send_message(0xF1, msg_buf)
 
   def erase_sector(self, length):
     self._schedule_command('_erase_sector', (length,))
   def _erase_sector(self, addr):
-<<<<<<< HEAD
-#    self._flash_ready.wait()
-=======
->>>>>>> 4b89b00a
     msg_buf = struct.pack("<I", addr)
-    self._add_to_expected_callbacks(1)
+    self._commands_sent += 1
     self.link.send_message(0xF2, msg_buf)
 
   def write(self, addr, data):
     self._schedule_command('_write', (addr,data))
   def _write(self, addr, data):
-<<<<<<< HEAD
-    while len(data) > ADDRS_PER_WRITE_CALLBACK:
-#      self._flash_ready.wait()
-      data_to_send = data[:ADDRS_PER_WRITE_CALLBACK]
-=======
-    MAXSIZE = 128
-    while len(data) > MAXSIZE:
-      data_to_send = data[:MAXSIZE]
->>>>>>> 4b89b00a
+    while len(data) > ADDR_PER_WR_CB:
+      data_to_send = data[:ADDR_PER_WR_CB]
       msg_header = struct.pack("<IB", addr, len(data_to_send))
-      self._add_to_expected_callbacks(1)
+      self._commands_sent += 1
       self.link.send_message(0xF0, msg_header+data_to_send)
-<<<<<<< HEAD
-      addr += ADDRS_PER_WRITE_CALLBACK
-      data = data[ADDRS_PER_WRITE_CALLBACK:]
-#    self._flash_ready.wait()
-=======
-      addr += MAXSIZE
-      data = data[MAXSIZE:]
->>>>>>> 4b89b00a
+      addr += ADDR_PER_WR_CB
+      data = data[ADDR_PER_WR_CB:]
+#    self._acquire_flash()
     msg_header = struct.pack("<IB", addr, len(data))
-    self._add_to_expected_callbacks(1)
+    self._commands_sent += 1
     self.link.send_message(0xF0, msg_header+data)
 
   def write_ihx(self, filename):
@@ -219,16 +138,6 @@
     print "Writing hex to flash..."
     for addr in range(min_sector, max_sector, SECTORSIZE):
       self.erase_sector(addr)
-<<<<<<< HEAD
-    min_page = rounddown_multiple(ihx.minaddr(), ADDRS_PER_WRITE_CALLBACK)
-    max_page = roundup_multiple(ihx.maxaddr(), ADDRS_PER_WRITE_CALLBACK)
-    for addr in range(min_page, max_page, ADDRS_PER_WRITE_CALLBACK):
-      self.write(addr, ihx.tobinstr(start=addr, size=ADDRS_PER_WRITE_CALLBACK))
-#    min_page = rounddown_multiple(ihx.minaddr(), 128)
-#    max_page = roundup_multiple(ihx.maxaddr(), 128)
-#    for addr in range(min_page, max_page, 128):
-#      self.write(addr, ihx.tobinstr(start=addr, size=128))
-=======
     min_page = rounddown_multiple(ihx.minaddr(), 128)
     max_page = roundup_multiple(ihx.maxaddr(), 128)
     for addr in range(min_page, max_page, 128):
@@ -305,5 +214,4 @@
   #Clean up before exiting
   piksi_flash.stop()
   link.close()
-  sys.exit()
->>>>>>> 4b89b00a
+  sys.exit()